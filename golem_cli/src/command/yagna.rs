--- conflicted
+++ resolved
@@ -22,16 +22,6 @@
     pub token: &'static str,
 }
 
-<<<<<<< HEAD
-impl PaymentType {
-    pub const ZK: PaymentType = PaymentType {
-        platform: "zksync-rinkeby-tglm",
-        driver: "zksync",
-    };
-    pub const PLAIN: PaymentType = PaymentType {
-        platform: "erc20-rinkeby-tglm",
-        driver: "ngnt",
-=======
 pub struct DriverDescriptor(pub HashMap<&'static str, PaymentType>);
 
 lazy_static! {
@@ -74,7 +64,6 @@
             },
         );
         DriverDescriptor(erc20)
->>>>>>> 8d4ad349
     };
 }
 
