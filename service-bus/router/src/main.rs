use std::collections::{hash_map::Entry, HashMap};
use std::fmt::Debug;
use std::hash::Hash;
use std::sync::{Arc, Mutex};

use tokio::codec::{FramedRead, FramedWrite};
use tokio::net::TcpListener;
use tokio::prelude::*;
use tokio::sync::mpsc;

use ya_sb_api::*;
use ya_sb_router::codec::{GsbMessage, GsbMessageDecoder, GsbMessageEncoder};

struct MessageDispatcher<A, B>
where
    A: Hash + Eq,
    B: Sink,
{
    senders: HashMap<A, mpsc::Sender<B::SinkItem>>,
}

impl<A, B> MessageDispatcher<A, B>
where
    A: Hash + Eq,
    B: Sink + Send + 'static,
    B::SinkItem: Send + 'static,
    B::SinkError: From<mpsc::error::RecvError> + Debug,
{
    fn new() -> Self {
        MessageDispatcher {
            senders: HashMap::new(),
        }
    }

    fn register(&mut self, addr: A, sink: B) -> failure::Fallible<()> {
        match self.senders.entry(addr) {
            Entry::Occupied(_) => Err(failure::err_msg("Sender already registered")),
            Entry::Vacant(entry) => {
                let (tx, rx) = mpsc::channel(1000);
                tokio::spawn(
                    sink.send_all(rx)
                        .map(|_| ())
                        .map_err(|e| eprintln!("Send failed: {:?}", e)),
                );
                entry.insert(tx);
                Ok(())
            }
        }
    }

    fn unregister(&mut self, addr: &A) -> failure::Fallible<()> {
        match self.senders.remove(addr) {
            None => Err(failure::err_msg("Sender not registered")),
            Some(_) => Ok(()),
        }
    }

    fn send_message<T>(&mut self, addr: &A, msg: T) -> failure::Fallible<()>
    where
        T: Into<B::SinkItem>,
    {
        match self.senders.get_mut(addr) {
            None => Err(failure::err_msg("Sender not registered")),
            Some(sender) => {
                let sender = sender.clone();
                tokio::spawn(
                    sender
                        .send(msg.into())
                        .map(|_| ())
                        .map_err(|e| eprintln!("Send failed: {:?}", e)),
                );
                Ok(())
            }
        }
    }
}

fn main() {
    let listen_addr = "127.0.0.1:8080".parse().unwrap();
    let listener = TcpListener::bind(&listen_addr).expect("Unable to bind TCP listener");
    let dispatcher = Arc::new(Mutex::new(MessageDispatcher::new()));
    let registered_endpoints = Arc::new(Mutex::new(HashMap::new()));
    let pending_calls = Arc::new(Mutex::new(HashMap::new()));

    let server = listener
        .incoming()
        .map_err(|e| eprintln!("Accept failed: {:?}", e))
        .for_each(move |sock| {
            let addr = sock.peer_addr().unwrap();
            println!("Accepted connection from {}", addr);

            let (reader, writer) = sock.split();
            let writer = FramedWrite::new(writer, GsbMessageEncoder {});
            let reader = FramedRead::new(reader, GsbMessageDecoder::new());
            dispatcher.lock().unwrap().register(addr.clone(), writer).unwrap();

            let send_dispatcher = dispatcher.clone();
            let unregister_dispatcher = dispatcher.clone();
            let registered_endpoints = registered_endpoints.clone();
            let pending_calls = pending_calls.clone();

            tokio::spawn(
                reader
                    .for_each(move |msg| {
                        match msg {
                            GsbMessage::RegisterRequest(msg) => {
<<<<<<< HEAD
                                println!("Received RegisterRequest from {} service_id = {}", addr, &msg.service_id);
=======
                                println!("Received RegisterRequest from {}. service_id = {}", addr, &msg.service_id);
>>>>>>> 17f7aef1
                                if !msg.service_id.chars().all(char::is_alphanumeric) {
                                    let msg = RegisterReply {
                                        code: RegisterReplyCode::RegisterBadRequest as i32,
                                        message: "Illegal service ID".to_string(),
                                    };
                                    send_dispatcher.lock().unwrap().send_message(&addr, msg)?;
                                } else if registered_endpoints
                                    .lock()
                                    .unwrap()
                                    .contains_key(&msg.service_id)
                                {
                                    let msg = RegisterReply {
                                        code: RegisterReplyCode::RegisterConflict as i32,
                                        message: "Service ID already registered".to_string(),
                                    };
                                    send_dispatcher.lock().unwrap().send_message(&addr, msg)?;
                                } else {
                                    registered_endpoints
                                        .lock()
                                        .unwrap()
                                        .insert(msg.service_id, addr);
                                    let msg = RegisterReply {
                                        code: RegisterReplyCode::RegisteredOk as i32,
                                        message: "".to_string(),
                                    };
                                    send_dispatcher.lock().unwrap().send_message(&addr, msg)?;
                                }
                            }
                            GsbMessage::UnregisterRequest(msg) => {
<<<<<<< HEAD
                                println!("Received UnregisterRequest from {} service_id = {}", addr, &msg.service_id);
=======
                                println!("Received UnregisterRequest from {}. service_id = {}", addr, &msg.service_id);
>>>>>>> 17f7aef1
                                match registered_endpoints.lock().unwrap().get(&msg.service_id) {
                                    Some(listener_addr) if *listener_addr == addr => {
                                        registered_endpoints
                                            .lock()
                                            .unwrap()
                                            .remove(&msg.service_id);
                                        let msg = UnregisterReply {
                                            code: UnregisterReplyCode::UnregisteredOk as i32,
                                        };
                                        send_dispatcher.lock().unwrap().send_message(&addr, msg)?;
                                    }
                                    _ => {
                                        // Service not registered or registered by another process than the caller
                                        let msg = UnregisterReply {
                                            code: UnregisterReplyCode::NotRegistered as i32,
                                        };
                                        send_dispatcher.lock().unwrap().send_message(&addr, msg)?;
                                    }
                                }
                            }
                            GsbMessage::CallRequest(msg) => {
                                // TODO: Handle remote services (currently assuming address == service_id)
<<<<<<< HEAD
                                println!("Received CallRequest from {} caller = {} address = {} request_id = {}", addr, &msg.caller, &msg.address, &msg.request_id);
=======
                                println!("Received CallRequest from {}. caller = {}, address = {}, request_id = {}", addr, &msg.caller, &msg.address, &msg.request_id);
>>>>>>> 17f7aef1
                                match registered_endpoints.lock().unwrap().get(&msg.address) {
                                    Some(listener_addr) => {
                                        if pending_calls
                                            .lock()
                                            .unwrap()
                                            .contains_key(&msg.request_id)
                                        {
                                            // Call with this ID already exists
                                            let msg = CallReply {
                                                request_id: msg.request_id,
                                                code: CallReplyCode::CallReplyBadRequest as i32,
                                                reply_type: CallReplyType::Full as i32,
                                                data: vec![],
                                            };
                                            send_dispatcher
                                                .lock()
                                                .unwrap()
                                                .send_message(&addr, msg)?;
                                        } else {
                                            pending_calls
                                                .lock()
                                                .unwrap()
                                                .insert(msg.request_id.clone(), addr);
                                            send_dispatcher
                                                .lock()
                                                .unwrap()
                                                .send_message(&listener_addr, msg)?;
                                        }
                                    }
                                    None => {
                                        // There is no service registered under given address
                                        let msg = CallReply {
                                            request_id: msg.request_id,
                                            code: CallReplyCode::CallReplyBadRequest as i32,
                                            reply_type: CallReplyType::Full as i32,
                                            data: vec![],
                                        };
                                        send_dispatcher.lock().unwrap().send_message(&addr, msg)?;
                                    }
                                }
                            }
                            GsbMessage::CallReply(msg) => {
                                println!("Received CallReply from {} request_id = {}", addr, &msg.request_id);
<<<<<<< HEAD
                                match pending_calls.lock().unwrap().get(&msg.request_id) {
                                    Some(caller_addr) => {
                                        println!("Forwarding reply to {}", &caller_addr);
                                        if msg.reply_type == (CallReplyType::Full as i32) {
                                            pending_calls.lock().unwrap().remove(&msg.request_id);
                                        }
                                        send_dispatcher
                                            .lock()
                                            .unwrap()
                                            .send_message(&caller_addr, msg)?;
                                    }
                                    None => eprintln!("Unknown request ID: {}", msg.request_id),
=======
                                match pending_calls.lock().unwrap().entry(msg.request_id.clone()) {
                                    Entry::Occupied(entry) => {
                                        let caller_addr = entry.get();
                                        let reply_type = CallReplyType::from_i32(msg.reply_type).unwrap();
                                        println!("Forwarding reply to {}", caller_addr);
                                        send_dispatcher
                                            .lock()
                                            .unwrap()
                                            .send_message(caller_addr, msg)?;
                                        if reply_type == CallReplyType::Full {
                                            entry.remove_entry();
                                        }
                                    },
                                    Entry::Vacant(_) => eprintln!("Unknown request ID: {}", msg.request_id),
>>>>>>> 17f7aef1
                                }
                            }
                            _ => eprintln!("Unexpected message received"),
                        }
                        Ok(())
                    })
                    .map_err(|e| eprintln!("Error occured parsing message: {:?}", e))
                    .and_then(move |_| {
                        unregister_dispatcher.lock().unwrap().unregister(&addr).unwrap();
                        future::ok(())
                    }),
            )
        });

    tokio::run(server);
}<|MERGE_RESOLUTION|>--- conflicted
+++ resolved
@@ -104,11 +104,7 @@
                     .for_each(move |msg| {
                         match msg {
                             GsbMessage::RegisterRequest(msg) => {
-<<<<<<< HEAD
-                                println!("Received RegisterRequest from {} service_id = {}", addr, &msg.service_id);
-=======
                                 println!("Received RegisterRequest from {}. service_id = {}", addr, &msg.service_id);
->>>>>>> 17f7aef1
                                 if !msg.service_id.chars().all(char::is_alphanumeric) {
                                     let msg = RegisterReply {
                                         code: RegisterReplyCode::RegisterBadRequest as i32,
@@ -138,11 +134,7 @@
                                 }
                             }
                             GsbMessage::UnregisterRequest(msg) => {
-<<<<<<< HEAD
-                                println!("Received UnregisterRequest from {} service_id = {}", addr, &msg.service_id);
-=======
                                 println!("Received UnregisterRequest from {}. service_id = {}", addr, &msg.service_id);
->>>>>>> 17f7aef1
                                 match registered_endpoints.lock().unwrap().get(&msg.service_id) {
                                     Some(listener_addr) if *listener_addr == addr => {
                                         registered_endpoints
@@ -165,11 +157,7 @@
                             }
                             GsbMessage::CallRequest(msg) => {
                                 // TODO: Handle remote services (currently assuming address == service_id)
-<<<<<<< HEAD
-                                println!("Received CallRequest from {} caller = {} address = {} request_id = {}", addr, &msg.caller, &msg.address, &msg.request_id);
-=======
                                 println!("Received CallRequest from {}. caller = {}, address = {}, request_id = {}", addr, &msg.caller, &msg.address, &msg.request_id);
->>>>>>> 17f7aef1
                                 match registered_endpoints.lock().unwrap().get(&msg.address) {
                                     Some(listener_addr) => {
                                         if pending_calls
@@ -213,20 +201,6 @@
                             }
                             GsbMessage::CallReply(msg) => {
                                 println!("Received CallReply from {} request_id = {}", addr, &msg.request_id);
-<<<<<<< HEAD
-                                match pending_calls.lock().unwrap().get(&msg.request_id) {
-                                    Some(caller_addr) => {
-                                        println!("Forwarding reply to {}", &caller_addr);
-                                        if msg.reply_type == (CallReplyType::Full as i32) {
-                                            pending_calls.lock().unwrap().remove(&msg.request_id);
-                                        }
-                                        send_dispatcher
-                                            .lock()
-                                            .unwrap()
-                                            .send_message(&caller_addr, msg)?;
-                                    }
-                                    None => eprintln!("Unknown request ID: {}", msg.request_id),
-=======
                                 match pending_calls.lock().unwrap().entry(msg.request_id.clone()) {
                                     Entry::Occupied(entry) => {
                                         let caller_addr = entry.get();
@@ -241,7 +215,6 @@
                                         }
                                     },
                                     Entry::Vacant(_) => eprintln!("Unknown request ID: {}", msg.request_id),
->>>>>>> 17f7aef1
                                 }
                             }
                             _ => eprintln!("Unexpected message received"),
