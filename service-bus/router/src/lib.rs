use futures::prelude::*;
use std::collections::{hash_map::Entry, HashMap, HashSet};
use std::fmt::{Debug, Display};
use std::hash::Hash;
use std::net::SocketAddr;
use std::sync::{Arc, Mutex};
use tokio::net::{TcpListener, TcpStream};
use tokio::sync::mpsc;
use tokio_util::codec::*;

use ya_sb_proto::codec::{GsbMessage, GsbMessageCodec, ProtocolError};
use ya_sb_proto::*;
use ya_sb_util::PrefixLookupBag;

mod dispatcher;

type ServiceId = String;
type RequestId = String;
type TopicId = String;

fn is_valid_service_id(service_id: &ServiceId) -> bool {
    service_id
        .chars()
        .all(|c| c.is_ascii_alphanumeric() || c == '/' || c == '_' || c == '-')
}

fn is_valid_topic_id(topic_id: &TopicId) -> bool {
    topic_id
        .chars()
        .all(|c| c.is_ascii_alphanumeric() || c == '_' || c == '-')
}

struct PendingCall<A>
where
    A: Hash + Eq,
{
    caller_addr: A,
    service_id: ServiceId,
}

pub struct Router<A, M, E>
where
    A: Hash + Eq,
{
    dispatcher: dispatcher::MessageDispatcher<A, M, E>,
    registered_endpoints: PrefixLookupBag<A>,
    reversed_endpoints: HashMap<A, HashSet<ServiceId>>,
    pending_calls: HashMap<RequestId, PendingCall<A>>,
    client_calls: HashMap<A, HashSet<RequestId>>,
    endpoint_calls: HashMap<ServiceId, HashSet<RequestId>>,
    topic_subscriptions: HashMap<TopicId, HashSet<A>>,
    reversed_subscriptions: HashMap<A, HashSet<TopicId>>,
}

impl<A, M, E> Router<A, M, E>
where
    A: Hash + Eq + Display + Clone,
    M: Send + 'static + From<GsbMessage>,
    E: Send + 'static + From<mpsc::error::RecvError> + Debug,
{
    pub fn new() -> Self {
        Router {
            dispatcher: dispatcher::MessageDispatcher::new(),
            registered_endpoints: PrefixLookupBag::default(),
            reversed_endpoints: HashMap::new(),
            pending_calls: HashMap::new(),
            client_calls: HashMap::new(),
            endpoint_calls: HashMap::new(),
            topic_subscriptions: HashMap::new(),
            reversed_subscriptions: HashMap::new(),
        }
    }

    pub fn connect<B: Sink<M, Error = E> + Send + 'static>(
        &mut self,
        addr: A,
        sink: B,
    ) -> failure::Fallible<()> {
        log::info!("Accepted connection from {}", addr);
        self.dispatcher.register(addr, sink)
    }

    pub fn disconnect(&mut self, addr: &A) -> failure::Fallible<()> {
        log::info!("Closing connection with {}", addr);
        self.dispatcher.unregister(addr)?;

        // IDs of all endpoints registered by this server
        let service_ids = match self.reversed_endpoints.entry(addr.clone()) {
            Entry::Occupied(entry) => entry.remove().into_iter().collect(),
            Entry::Vacant(_) => vec![],
        };

        service_ids.iter().for_each(|service_id| {
            log::info!("unregistering service: {}", service_id);
            self.registered_endpoints.remove(service_id);
        });

        // IDs of all pending call requests unanswered by this server
        let pending_call_ids: Vec<RequestId> = service_ids
            .into_iter()
            .filter_map(|service_id| match self.endpoint_calls.entry(service_id) {
                Entry::Occupied(entry) => Some(entry.remove().into_iter()),
                Entry::Vacant(_) => None,
            })
            .flatten()
            .collect();
        let pending_calls: Vec<(RequestId, PendingCall<A>)> = pending_call_ids
            .into_iter()
            .filter_map(|request_id| match self.pending_calls.entry(request_id) {
                Entry::Occupied(entry) => Some(entry.remove_entry()),
                Entry::Vacant(_) => None,
            })
            .collect();

        // Answer all pending calls with ServiceFailure reply
        pending_calls
            .into_iter()
            .for_each(|(request_id, pending_call)| {
                self.client_calls
                    .get_mut(&pending_call.caller_addr)
                    .unwrap()
                    .remove(&request_id);
                let msg = CallReply {
                    request_id,
                    code: CallReplyCode::ServiceFailure as i32,
                    reply_type: CallReplyType::Full as i32,
                    data: "Service disconnected".to_owned().into_bytes(),
                };
                self.send_message_safe(&pending_call.caller_addr, msg);
            });

        // Remove all pending calls coming from this client
        match self.client_calls.entry(addr.clone()) {
            Entry::Occupied(entry) => {
                entry.remove().drain().for_each(|request_id| {
                    let pending_call = self.pending_calls.remove(&request_id).unwrap();
                    self.endpoint_calls
                        .get_mut(&pending_call.service_id)
                        .unwrap()
                        .remove(&request_id);
                });
            }
            Entry::Vacant(_) => {}
        }

        // Unsubscribe from all topics
        match self.reversed_subscriptions.entry(addr.clone()) {
            Entry::Occupied(entry) => {
                entry.remove().drain().for_each(|topic_id| {
                    self.topic_subscriptions
                        .get_mut(&topic_id)
                        .unwrap()
                        .remove(&addr);
                });
            }
            Entry::Vacant(_) => {}
        }

        Ok(())
    }

    fn send_message<T>(&mut self, addr: &A, msg: T) -> failure::Fallible<()>
    where
        T: Into<GsbMessage>,
    {
        self.dispatcher.send_message(addr, msg.into())
    }

    fn send_message_safe<T>(&mut self, addr: &A, msg: T) -> ()
    where
        T: Into<GsbMessage>,
    {
        self.send_message(addr, msg)
            .unwrap_or_else(|err| log::error!("Send message failed: {:?}", err));
    }

    fn register_endpoint(&mut self, addr: &A, msg: RegisterRequest) -> failure::Fallible<()> {
        log::info!(
            "Received RegisterRequest from {}. service_id = {}",
            addr,
            &msg.service_id
        );
        let msg = if !is_valid_service_id(&msg.service_id) {
            RegisterReply {
                code: RegisterReplyCode::RegisterBadRequest as i32,
                message: "Illegal service ID".to_string(),
            }
        } else {
            match self.registered_endpoints.entry(msg.service_id.clone()) {
                Entry::Occupied(_) => RegisterReply {
                    code: RegisterReplyCode::RegisterConflict as i32,
                    message: format!("Service ID '{}' already registered", msg.service_id),
                },
                Entry::Vacant(entry) => {
                    entry.insert(addr.clone());
                    self.reversed_endpoints
                        .entry(addr.clone())
                        .or_insert_with(|| HashSet::new())
                        .insert(msg.service_id.clone());
                    RegisterReply {
                        code: RegisterReplyCode::RegisteredOk as i32,
                        message: format!("Service ID '{}' successfully registered", msg.service_id),
                    }
                }
            }
        };
        log::info!("{}", msg.message);
        self.send_message(addr, msg)
    }

    fn unregister_endpoint(&mut self, addr: &A, msg: UnregisterRequest) -> failure::Fallible<()> {
        log::info!(
            "Received UnregisterRequest from {}. service_id = {}",
            addr,
            &msg.service_id
        );
        let msg = match self.registered_endpoints.entry(msg.service_id.clone()) {
            Entry::Occupied(entry) if entry.get() == addr => {
                entry.remove();
                self.reversed_endpoints
                    .get_mut(addr)
                    .ok_or(failure::err_msg("Address not found"))?
                    .remove(&msg.service_id);
                log::info!("Service successfully unregistered");
                UnregisterReply {
                    code: UnregisterReplyCode::UnregisteredOk as i32,
                }
            }
            _ => {
                log::warn!("Service not registered or registered by another server");
                UnregisterReply {
                    code: UnregisterReplyCode::NotRegistered as i32,
                }
            }
        };
        self.send_message(addr, msg)
    }

    fn call(&mut self, caller_addr: &A, msg: CallRequest) -> failure::Fallible<()> {
        log::debug!(
            "Received CallRequest from {}. caller = {}, address = {}, request_id = {}",
            caller_addr,
            &msg.caller,
            &msg.address,
            &msg.request_id
        );
        let server_addr = match self.pending_calls.entry(msg.request_id.clone()) {
            Entry::Occupied(_) => Err("CallRequest with this ID already exists".to_string()),
            Entry::Vacant(call_entry) => match self.registered_endpoints.get(&msg.address) {
                None => Err("No service registered under given address".to_string()),
                Some(addr) => {
                    call_entry.insert(PendingCall {
                        caller_addr: caller_addr.clone(),
                        service_id: msg.address.clone(),
                    });
                    self.endpoint_calls
                        .entry(msg.address.clone())
                        .or_insert_with(|| HashSet::new())
                        .insert(msg.request_id.clone());
                    self.client_calls
                        .entry(caller_addr.clone())
                        .or_insert_with(|| HashSet::new())
                        .insert(msg.request_id.clone());
                    Ok(addr.clone())
                }
            },
        };
        match server_addr {
            Ok(server_addr) => {
                log::debug!("Forwarding CallRequest to {}", server_addr);
                self.send_message(&server_addr, msg)
            }
            Err(err) => {
                log::debug!("{}", err);
                let msg = CallReply {
                    request_id: msg.request_id,
                    code: CallReplyCode::CallReplyBadRequest as i32,
                    reply_type: CallReplyType::Full as i32,
                    data: err.into_bytes(),
                };
                self.send_message(caller_addr, msg)
            }
        }
    }

    fn reply(&mut self, server_addr: &A, msg: CallReply) -> failure::Fallible<()> {
        log::debug!(
            "Received CallReply from {} request_id = {}",
            server_addr,
            &msg.request_id
        );
        let caller_addr = match self.pending_calls.entry(msg.request_id.clone()) {
            Entry::Occupied(entry) => {
                let pending_call = entry.get();
                let caller_addr = pending_call.caller_addr.clone();
                if msg.reply_type == CallReplyType::Full as i32 {
                    self.endpoint_calls
                        .get_mut(&pending_call.service_id)
                        .ok_or(failure::err_msg("Service not found"))?
                        .remove(&msg.request_id);
                    self.client_calls
                        .get_mut(&pending_call.caller_addr)
                        .ok_or(failure::err_msg("Client not found"))?
                        .remove(&msg.request_id);
                    entry.remove_entry();
                }
                Ok(caller_addr)
            }
            Entry::Vacant(_) => Err("Unknown request ID"),
        };
        match caller_addr {
            Ok(addr) => self.send_message(&addr, msg),
            Err(err) => Ok(log::error!("{}", err)),
        }
    }

    pub fn subscribe(&mut self, addr: &A, msg: SubscribeRequest) -> failure::Fallible<()> {
        log::info!(
            "Received SubscribeRequest from {} topic = {}",
            addr,
            &msg.topic
        );
        let msg = if !is_valid_topic_id(&msg.topic) {
            SubscribeReply {
                code: SubscribeReplyCode::SubscribeBadRequest as i32,
                message: "Invalid topic ID".to_string(),
            }
        } else {
            if self
                .topic_subscriptions
                .entry(msg.topic.clone())
                .or_insert_with(|| HashSet::new())
                .insert(addr.clone())
            {
                self.reversed_subscriptions
                    .entry(addr.clone())
                    .or_insert_with(|| HashSet::new())
                    .insert(msg.topic);
                SubscribeReply {
                    code: SubscribeReplyCode::SubscribedOk as i32,
                    message: "Successfully subscribed to topic".to_string(),
                }
            } else {
                SubscribeReply {
                    code: SubscribeReplyCode::SubscribeBadRequest as i32,
                    message: "Already subscribed".to_string(),
                }
            }
        };
        log::info!("{}", msg.message);
        self.send_message(addr, msg)
    }

    pub fn unsubscribe(&mut self, addr: &A, msg: UnsubscribeRequest) -> failure::Fallible<()> {
        log::info!(
            "Received UnsubscribeRequest from {} topic = {}",
            addr,
            &msg.topic
        );
        let msg = if self
            .topic_subscriptions
            .entry(msg.topic.clone())
            .or_insert_with(|| HashSet::new())
            .remove(addr)
        {
            self.reversed_subscriptions
                .get_mut(addr)
                .ok_or(failure::err_msg("Address not found"))?
                .remove(&msg.topic);
            log::info!("Successfully unsubscribed");
            UnsubscribeReply {
                code: UnsubscribeReplyCode::UnsubscribedOk as i32,
            }
        } else {
            log::warn!("Not subscribed");
            UnsubscribeReply {
                code: UnsubscribeReplyCode::NotSubscribed as i32,
            }
        };
        self.send_message(addr, msg)
    }

    pub fn broadcast(&mut self, addr: &A, msg: BroadcastRequest) -> failure::Fallible<()> {
        log::debug!(
            "Received BroadcastRequest from {} topic = {}",
            addr,
            &msg.topic
        );
        let reply = if is_valid_topic_id(&msg.topic) {
            BroadcastReply {
                code: BroadcastReplyCode::BroadcastOk as i32,
                message: "OK".to_string(),
            }
        } else {
            BroadcastReply {
                code: BroadcastReplyCode::BroadcastBadRequest as i32,
                message: "Invalid topic ID".to_string(),
            }
        };
        self.send_message_safe(addr, reply);

        let subscribers = match self.topic_subscriptions.get(&msg.topic) {
            Some(subscribers) => subscribers.iter().map(|a| a.clone()).collect(),
            None => vec![],
        };
        subscribers.iter().for_each(|addr| {
            self.send_message_safe(addr, msg.clone());
        });

        Ok(())
    }

    pub fn handle_message(&mut self, addr: A, msg: GsbMessage) -> failure::Fallible<()> {
        match msg {
            GsbMessage::RegisterRequest(msg) => self.register_endpoint(&addr, msg),
            GsbMessage::UnregisterRequest(msg) => self.unregister_endpoint(&addr, msg),
            GsbMessage::CallRequest(msg) => self.call(&addr, msg),
            GsbMessage::CallReply(msg) => self.reply(&addr, msg),
            GsbMessage::SubscribeRequest(msg) => self.subscribe(&addr, msg),
            GsbMessage::UnsubscribeRequest(msg) => self.unsubscribe(&addr, msg),
            GsbMessage::BroadcastRequest(msg) => self.broadcast(&addr, msg),
            _ => Err(failure::err_msg(format!(
                "Unexpected message received: {:?}",
                msg
            ))),
        }
    }
}

pub async fn bind_gsb_router() -> Result<(), std::io::Error> {
    bind_router(gsb_addr()).await
}

pub async fn bind_router(addr: SocketAddr) -> Result<(), std::io::Error> {
    let mut listener = TcpListener::bind(&addr)
        .map_err(|e| {
            log::error!("Failed to bind TCP listener at {}: {}", addr, e);
            e
        })
        .await?;

    let router = Arc::new(Mutex::new(Router::new()));

<<<<<<< HEAD
    let _ = listener
        .incoming()
        .map_err(|e| log::error!("Accept failed: {:?}", e))
        .try_for_each(move |sock| {
            let addr = sock.peer_addr().unwrap();
            let (writer, reader) = Framed::new(sock, GsbMessageCodec::default()).split();
            router
                .lock()
                .unwrap()
                .connect(addr.clone(), writer)
                .unwrap();
            let router1 = router.clone();
            let router2 = router.clone();

            let _ = tokio::spawn(
                reader
                    .map_err(From::from)
                    .try_for_each(move |msg: GsbMessage| {
                        future::ready(router1.lock().unwrap().handle_message(addr.clone(), msg))
                    })
                    .and_then(move |_| future::ready(router2.lock().unwrap().disconnect(&addr)))
                    .map_err(|e| log::error!("Error occurred handling message: {:?}", e)),
            );
            future::ok(())
        })
        .await;
=======
    log::info!("Router listening on: {}", addr);

    let _ = tokio::spawn(async move {
        listener
            .incoming()
            .map_err(|e| {
                log::error!("Accept failed: {:?}", e);
                e
            })
            .try_for_each(move |sock| {
                let addr = sock.peer_addr().unwrap();
                let (writer, reader) = Framed::new(sock, GsbMessageCodec::default()).split();
                router
                    .lock()
                    .unwrap()
                    .connect(addr.clone(), writer)
                    .unwrap();
                let router1 = router.clone();
                let router2 = router.clone();

                let _ = tokio::spawn(
                    reader
                        .map_err(From::from)
                        .try_for_each(move |msg: GsbMessage| {
                            future::ready(router1.lock().unwrap().handle_message(addr.clone(), msg))
                        })
                        .and_then(move |_| future::ready(router2.lock().unwrap().disconnect(&addr)))
                        .map_err(|e| log::error!("Error occurred handling message: {:?}", e)),
                );
                future::ok(())
            })
            .await
    });
    Ok(())
>>>>>>> 0ea1822d
}

pub async fn tcp_connect(
    addr: &SocketAddr,
) -> (
    impl Sink<GsbMessage, Error = ProtocolError>,
    impl Stream<Item = Result<GsbMessage, ProtocolError>>,
) {
    let sock = TcpStream::connect(&addr).await.expect("Connect failed");
    let framed = tokio_util::codec::Framed::new(sock, GsbMessageCodec::default());
    framed.split()
}<|MERGE_RESOLUTION|>--- conflicted
+++ resolved
@@ -441,34 +441,6 @@
 
     let router = Arc::new(Mutex::new(Router::new()));
 
-<<<<<<< HEAD
-    let _ = listener
-        .incoming()
-        .map_err(|e| log::error!("Accept failed: {:?}", e))
-        .try_for_each(move |sock| {
-            let addr = sock.peer_addr().unwrap();
-            let (writer, reader) = Framed::new(sock, GsbMessageCodec::default()).split();
-            router
-                .lock()
-                .unwrap()
-                .connect(addr.clone(), writer)
-                .unwrap();
-            let router1 = router.clone();
-            let router2 = router.clone();
-
-            let _ = tokio::spawn(
-                reader
-                    .map_err(From::from)
-                    .try_for_each(move |msg: GsbMessage| {
-                        future::ready(router1.lock().unwrap().handle_message(addr.clone(), msg))
-                    })
-                    .and_then(move |_| future::ready(router2.lock().unwrap().disconnect(&addr)))
-                    .map_err(|e| log::error!("Error occurred handling message: {:?}", e)),
-            );
-            future::ok(())
-        })
-        .await;
-=======
     log::info!("Router listening on: {}", addr);
 
     let _ = tokio::spawn(async move {
@@ -503,7 +475,6 @@
             .await
     });
     Ok(())
->>>>>>> 0ea1822d
 }
 
 pub async fn tcp_connect(
