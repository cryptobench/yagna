use actix::prelude::*;
use futures::{
    channel::{mpsc, oneshot},
    prelude::*,
    stream::SplitSink,
};
use std::{
    collections::{HashMap, VecDeque},
    convert::TryInto,
    pin::Pin,
};

use ya_sb_proto::codec::{GsbMessage, ProtocolError};
use ya_sb_proto::{
    BroadcastReplyCode, BroadcastRequest, CallReply, CallReplyCode, CallReplyType, CallRequest,
    RegisterReplyCode, RegisterRequest, SubscribeReplyCode, SubscribeRequest, UnregisterReplyCode,
    UnregisterRequest, UnsubscribeReplyCode, UnsubscribeRequest,
};

use crate::local_router::router;
use crate::Error;
use crate::{ResponseChunk, RpcRawCall, RpcRawStreamCall};

fn gen_id() -> u64 {
    use rand::Rng;

    let mut rng = rand::thread_rng();

    rng.gen::<u64>() & 0x1f_ff_ff__ff_ff_ff_ffu64
}

pub trait CallRequestHandler {
    type Reply: Stream<Item = Result<ResponseChunk, Error>> + Unpin;

    fn do_call(
        &mut self,
        request_id: String,
        caller: String,
        address: String,
        data: Vec<u8>,
    ) -> Self::Reply;

    fn handle_event(&mut self, caller: String, topic: String, data: Vec<u8>) {
        log::warn!("unhandled gsb event from: {}, to: {}", caller, topic,);
        log::trace!(
            "unhandled gsb event data: {:?}",
            String::from_utf8_lossy(data.as_ref())
        )
    }
}

impl ResponseChunk {
    #[inline]
    fn reply_type(&self) -> CallReplyType {
        match self {
            ResponseChunk::Full(_) => CallReplyType::Full,
            ResponseChunk::Part(_) => CallReplyType::Partial,
        }
    }

    #[inline]
    fn into_vec(self) -> Vec<u8> {
        match self {
            ResponseChunk::Full(v) => v,
            ResponseChunk::Part(v) => v,
        }
    }
}

#[derive(Default)]
pub struct LocalRouterHandler;

impl CallRequestHandler for LocalRouterHandler {
    type Reply = Pin<Box<dyn futures::Stream<Item = Result<ResponseChunk, Error>>>>;

    fn do_call(
        &mut self,
        _request_id: String,
        caller: String,
        address: String,
        data: Vec<u8>,
    ) -> Self::Reply {
        router()
            .lock()
            .unwrap()
            .forward_bytes_local(&address, &caller, data.as_ref())
            .boxed_local()
    }
}

impl<
        R: futures::Stream<Item = Result<ResponseChunk, Error>> + Unpin,
        F: FnMut(String, String, String, Vec<u8>) -> R,
    > CallRequestHandler for F
{
    type Reply = R;

    fn do_call(
        &mut self,
        request_id: String,
        caller: String,
        address: String,
        data: Vec<u8>,
    ) -> Self::Reply {
        self(request_id, caller, address, data)
    }
}

impl<
        R: futures::Stream<Item = Result<ResponseChunk, Error>> + Unpin,
        F1: FnMut(String, String, String, Vec<u8>) -> R,
        F2: FnMut(String, String, Vec<u8>),
    > CallRequestHandler for (F1, F2)
{
    type Reply = R;

    fn do_call(
        &mut self,
        request_id: String,
        caller: String,
        address: String,
        data: Vec<u8>,
    ) -> Self::Reply {
        (self.0)(request_id, caller, address, data)
    }

    fn handle_event(&mut self, caller: String, topic: String, data: Vec<u8>) {
        (self.1)(caller, topic, data)
    }
}

type TransportWriter<W> = actix::io::SinkWrite<GsbMessage, futures::sink::Buffer<W, GsbMessage>>;
type ReplyQueue = VecDeque<oneshot::Sender<Result<(), Error>>>;

struct Connection<W, H>
where
    W: Sink<GsbMessage, Error = ProtocolError> + Unpin,
    H: CallRequestHandler,
{
    writer: TransportWriter<W>,
    register_reply: ReplyQueue,
    unregister_reply: ReplyQueue,
    subscribe_reply: ReplyQueue,
    unsubscribe_reply: ReplyQueue,
    call_reply: HashMap<String, mpsc::Sender<Result<ResponseChunk, Error>>>,
    broadcast_reply: ReplyQueue,
    handler: H,
}

impl<W, H> Unpin for Connection<W, H>
where
    W: Sink<GsbMessage, Error = ProtocolError> + Unpin + 'static,
    H: CallRequestHandler + 'static,
{
}

fn handle_reply<Ctx: ActorContext, F: FnOnce() -> Result<(), Error>>(
    cmd_type: &str,
    queue: &mut ReplyQueue,
    ctx: &mut Ctx,
    reply_msg: F,
) {
    if let Some(r) = queue.pop_front() {
        let _ = r.send(reply_msg());
    } else {
        log::error!("unmatched {} reply", cmd_type);
        ctx.stop()
    }
}

impl<W, H> Connection<W, H>
where
    W: Sink<GsbMessage, Error = ProtocolError> + Unpin + 'static,
    H: CallRequestHandler + 'static,
{
    fn new(w: W, handler: H, ctx: &mut <Self as Actor>::Context) -> Self {
        Connection {
            writer: io::SinkWrite::new(w.buffer(256), ctx),
            register_reply: Default::default(),
            unregister_reply: Default::default(),
            subscribe_reply: Default::default(),
            unsubscribe_reply: Default::default(),
            call_reply: Default::default(),
            broadcast_reply: Default::default(),
            handler,
        }
    }

    fn handle_unregister_reply(
        &mut self,
        code: UnregisterReplyCode,
        ctx: &mut <Self as Actor>::Context,
    ) {
        handle_reply(
            "unregister",
            &mut self.unregister_reply,
            ctx,
            || match code {
                UnregisterReplyCode::UnregisteredOk => Ok(()),
                UnregisterReplyCode::NotRegistered => {
                    Err(Error::GsbBadRequest("unregister".to_string()))
                }
            },
        )
    }

    fn handle_broadcast_reply(
        &mut self,
        code: BroadcastReplyCode,
        msg: String,
        ctx: &mut <Self as Actor>::Context,
    ) {
        handle_reply("broadcast", &mut self.broadcast_reply, ctx, || match code {
            BroadcastReplyCode::BroadcastOk => Ok(()),
            BroadcastReplyCode::BroadcastBadRequest => Err(Error::GsbBadRequest(msg)),
        })
    }

    fn handle_register_reply(
        &mut self,
        code: RegisterReplyCode,
        msg: String,
        ctx: &mut <Self as Actor>::Context,
    ) {
        handle_reply("register", &mut self.register_reply, ctx, || match code {
            RegisterReplyCode::RegisteredOk => Ok(()),
            RegisterReplyCode::RegisterBadRequest => {
                log::warn!("bad request: {}", msg);
                Err(Error::GsbBadRequest(msg))
            }
            RegisterReplyCode::RegisterConflict => {
                log::warn!("already registered: {}", msg);
                Err(Error::GsbAlreadyRegistered(msg))
            }
        })
    }

    fn handle_subscribe_reply(
        &mut self,
        code: SubscribeReplyCode,
        msg: String,
        ctx: &mut <Self as Actor>::Context,
    ) {
        handle_reply("subscribe", &mut self.subscribe_reply, ctx, || match code {
            SubscribeReplyCode::SubscribedOk => Ok(()),
            SubscribeReplyCode::SubscribeBadRequest => {
                log::warn!("bad request: {}", msg);
                Err(Error::GsbBadRequest(msg))
            }
        })
    }

    fn handle_unsubscribe_reply(
        &mut self,
        code: UnsubscribeReplyCode,
        ctx: &mut <Self as Actor>::Context,
    ) {
        handle_reply(
            "unsubscribe",
            &mut self.unsubscribe_reply,
            ctx,
            || match code {
                UnsubscribeReplyCode::UnsubscribedOk => Ok(()),
                UnsubscribeReplyCode::NotSubscribed => {
                    Err(Error::GsbBadRequest("unsubscribed".to_string()))
                }
            },
        )
    }

    fn handle_call_request(
        &mut self,
        request_id: String,
        caller: String,
        address: String,
        data: Vec<u8>,
        ctx: &mut <Self as Actor>::Context,
    ) {
        log::trace!(
            "handling call from = {}, to = {}, request_id={}, ",
            caller,
            address,
            request_id
        );
        let eos_request_id = request_id.clone();
        let do_call = self
            .handler
            .do_call(request_id.clone(), caller, address, data)
            .into_actor(self)
            .fold(false, move |_got_eos, r, act: &mut Self, _ctx| {
                let request_id = request_id.clone();
                let (got_eos, reply) = match r {
                    Ok(data) => {
                        let code = CallReplyCode::CallReplyOk as i32;
                        let reply_type = data.reply_type() as i32;
                        (
                            reply_type == 0,
                            CallReply {
                                request_id,
                                code,
                                reply_type,
                                data: data.into_vec(),
                            },
                        )
                    }
                    Err(e) => {
                        let code = CallReplyCode::ServiceFailure as i32;
                        let reply_type = Default::default();
                        let data = format!("{}", e).into_bytes();
                        (
                            true,
                            CallReply {
                                request_id,
                                code,
                                reply_type,
                                data,
                            },
                        )
                    }
                };
                // TODO: handle write error
                let _ = act.writer.write(GsbMessage::CallReply(reply));
                fut::ready(got_eos)
            })
            .then(|got_eos, act, _ctx| {
                if !got_eos {
                    let _ = act.writer.write(GsbMessage::CallReply(CallReply {
                        request_id: eos_request_id,
                        code: 0,
                        reply_type: 0,
                        data: Default::default(),
                    }));
                }
                fut::ready(())
            });
        //do_call.spawn(ctx);
        ctx.spawn(do_call);
    }

    fn handle_reply(
        &mut self,
        request_id: String,
        code: i32,
        reply_type: i32,
        data: Vec<u8>,
        ctx: &mut <Self as Actor>::Context,
    ) -> Result<(), Box<dyn std::error::Error>> {
<<<<<<< HEAD
        log::trace!(
            "handling replay for request_id={}, code={}, reply_type={}",
=======
        log::debug!(
            "handling reply for request_id={}, code={}, reply_type={}",
>>>>>>> 7669d4e9
            request_id,
            code,
            reply_type
        );

        let chunk = if reply_type == CallReplyType::Partial as i32 {
            ResponseChunk::Part(data)
        } else {
            ResponseChunk::Full(data)
        };

        let is_full = chunk.is_full();

        if let Some(r) = self.call_reply.get_mut(&request_id) {
            // TODO: check error
            let mut r = (*r).clone();
            let code: CallReplyCode = code.try_into()?;
            let item = match code {
                CallReplyCode::CallReplyOk => Ok(chunk),
                CallReplyCode::CallReplyBadRequest => {
                    Err(Error::GsbBadRequest(String::from_utf8(chunk.into_bytes())?))
                }
                CallReplyCode::ServiceFailure => {
                    Err(Error::GsbFailure(String::from_utf8(chunk.into_bytes())?))
                }
            };
            let _ = ctx.spawn(
                async move {
                    let s = r.send(item);
                    s.await
                        .unwrap_or_else(|e| log::warn!("undelivered reply: {}", e))
                }
                .into_actor(self),
            );
        } else {
            log::error!("unmatched call reply");
            ctx.stop()
        }

        if is_full {
            let _ = self.call_reply.remove(&request_id);
        }

        Ok(())
    }
}

impl<W, H> Actor for Connection<W, H>
where
    W: Sink<GsbMessage, Error = ProtocolError> + Unpin + 'static,
    H: CallRequestHandler + 'static,
{
    type Context = Context<Self>;

    fn started(&mut self, _ctx: &mut Self::Context) {
        log::info!("started connection to gsb");
    }

    fn stopped(&mut self, _ctx: &mut Self::Context) {
        log::info!("stopped connection to gsb");
    }
}

fn register_reply_code(code: i32) -> Option<RegisterReplyCode> {
    Some(match code {
        0 => RegisterReplyCode::RegisteredOk,
        400 => RegisterReplyCode::RegisterBadRequest,
        409 => RegisterReplyCode::RegisterConflict,
        _ => return None,
    })
}

fn unregister_reply_code(code: i32) -> Option<UnregisterReplyCode> {
    Some(match code {
        0 => UnregisterReplyCode::UnregisteredOk,
        404 => UnregisterReplyCode::NotRegistered,
        _ => return None,
    })
}

fn subscribe_reply_code(code: i32) -> Option<SubscribeReplyCode> {
    Some(match code {
        0 => SubscribeReplyCode::SubscribedOk,
        400 => SubscribeReplyCode::SubscribeBadRequest,
        _ => return None,
    })
}

fn unsubscribe_reply_code(code: i32) -> Option<UnsubscribeReplyCode> {
    Some(match code {
        0 => UnsubscribeReplyCode::UnsubscribedOk,
        404 => UnsubscribeReplyCode::NotSubscribed,
        _ => return None,
    })
}

fn broadcast_reply_code(code: i32) -> Option<BroadcastReplyCode> {
    Some(match code {
        0 => BroadcastReplyCode::BroadcastOk,
        400 => BroadcastReplyCode::BroadcastBadRequest,
        _ => return None,
    })
}

impl<W, H> StreamHandler<Result<GsbMessage, ProtocolError>> for Connection<W, H>
where
    W: Sink<GsbMessage, Error = ProtocolError> + Unpin + 'static,
    H: CallRequestHandler + 'static,
{
    fn handle(&mut self, item: Result<GsbMessage, ProtocolError>, ctx: &mut Self::Context) {
        match item.unwrap() {
            GsbMessage::RegisterReply(r) => {
                if let Some(code) = register_reply_code(r.code) {
                    self.handle_register_reply(code, r.message, ctx)
                } else {
                    log::error!("invalid reply code {}", r.code);
                    ctx.stop();
                }
            }
            GsbMessage::UnregisterReply(r) => {
                if let Some(code) = unregister_reply_code(r.code) {
                    self.handle_unregister_reply(code, ctx)
                } else {
                    log::error!("invalid unregister reply code {}", r.code);
                    ctx.stop();
                }
            }
            GsbMessage::SubscribeReply(r) => {
                if let Some(code) = subscribe_reply_code(r.code) {
                    self.handle_subscribe_reply(code, r.message, ctx)
                } else {
                    log::error!("invalid reply code {}", r.code);
                    ctx.stop();
                }
            }
            GsbMessage::UnsubscribeReply(r) => {
                if let Some(code) = unsubscribe_reply_code(r.code) {
                    self.handle_unsubscribe_reply(code, ctx)
                } else {
                    log::error!("invalid unsubscribe reply code {}", r.code);
                    ctx.stop();
                }
            }
            GsbMessage::BroadcastReply(r) => {
                if let Some(code) = broadcast_reply_code(r.code) {
                    self.handle_broadcast_reply(code, r.message, ctx)
                } else {
                    log::error!("invalid broadcast reply code {}", r.code);
                    ctx.stop();
                }
            }
            GsbMessage::CallRequest(r) => {
                self.handle_call_request(r.request_id, r.caller, r.address, r.data, ctx)
            }
            GsbMessage::CallReply(r) => {
                if let Err(e) = self.handle_reply(r.request_id, r.code, r.reply_type, r.data, ctx) {
                    log::error!("error on call reply processing: {}", e);
                    ctx.stop();
                }
            }
            GsbMessage::BroadcastRequest(r) => {
                self.handler.handle_event(r.caller, r.topic, r.data);
            }
            GsbMessage::Ping => {
                if let Err(e) = self.writer.write(GsbMessage::Pong) {
                    log::error!("error sending pong: {}", e);
                    ctx.stop();
                }
            }
            m => {
                log::error!("unexpected gsb message: {:?}", m);
                ctx.stop();
            }
        }
    }
}

impl<W, H> io::WriteHandler<ProtocolError> for Connection<W, H>
where
    W: Sink<GsbMessage, Error = ProtocolError> + Unpin + 'static,
    H: CallRequestHandler + 'static,
{
    fn error(&mut self, err: ProtocolError, _ctx: &mut Self::Context) -> Running {
        log::error!("protocol error: {}", err);
        Running::Stop
    }
}

impl<W, H> Handler<RpcRawCall> for Connection<W, H>
where
    W: Sink<GsbMessage, Error = ProtocolError> + Unpin + 'static,
    H: CallRequestHandler + 'static,
{
    type Result = ActorResponse<Self, Vec<u8>, Error>;

    fn handle(&mut self, msg: RpcRawCall, _ctx: &mut Self::Context) -> Self::Result {
        let (tx, mut rx) = mpsc::channel(1);
        let request_id = format!("{}", gen_id());
        let _ = self.call_reply.insert(request_id.clone(), tx);
        let caller = msg.caller;
        let address = msg.addr;
        let data = msg.body;
<<<<<<< HEAD
        log::trace!("handling caller: {}, addr:{}", caller, address);
=======
        log::debug!("handling caller (rpc): {}, addr:{}", caller, address);
>>>>>>> 7669d4e9
        let _r = self.writer.write(GsbMessage::CallRequest(CallRequest {
            request_id,
            caller,
            address,
            data,
        }));
        let fetch_response = async move {
            match futures::StreamExt::next(&mut rx).await {
                Some(Ok(ResponseChunk::Full(data))) => Ok(data),
                Some(Err(e)) => Err(e),
                Some(Ok(ResponseChunk::Part(_))) => {
                    Err(Error::GsbFailure("streaming response".to_string()))
                }
                None => Err(Error::GsbFailure("unexpected EOS".to_string())),
            }
        };
        ActorResponse::r#async(fetch_response.into_actor(self))
    }
}

impl<W, H> Handler<RpcRawStreamCall> for Connection<W, H>
where
    W: Sink<GsbMessage, Error = ProtocolError> + Unpin + 'static,
    H: CallRequestHandler + 'static,
{
    type Result = ActorResponse<Self, (), Error>;

    fn handle(&mut self, msg: RpcRawStreamCall, _ctx: &mut Self::Context) -> Self::Result {
        let request_id = format!("{}", gen_id());
        let rx = msg.reply;
        let _ = self.call_reply.insert(request_id.clone(), rx);
        let caller = msg.caller;
        let address = msg.addr;
        let data = msg.body;
<<<<<<< HEAD
        log::trace!("handling caller: {}, addr:{}", caller, address);
=======
        log::debug!("handling caller (stream): {}, addr:{}", caller, address);
>>>>>>> 7669d4e9
        let _r = self.writer.write(GsbMessage::CallRequest(CallRequest {
            request_id,
            caller,
            address,
            data,
        }));
        ActorResponse::reply(Ok(()))
    }
}

fn send_cmd_async<A: Actor, W: Sink<GsbMessage, Error = ProtocolError> + Unpin + 'static>(
    writer: &mut TransportWriter<W>,
    queue: &mut VecDeque<oneshot::Sender<Result<(), Error>>>,
    msg: GsbMessage,
) -> ActorResponse<A, (), Error> {
    let (tx, rx) = oneshot::channel();
    queue.push_back(tx);
    if let Err(e) = writer.write(msg) {
        ActorResponse::reply(Err(Error::GsbFailure(e.to_string())))
    } else {
        ActorResponse::r#async(fut::wrap_future(async move {
            rx.await??;
            Ok(())
        }))
    }
}

struct Bind {
    addr: String,
}

impl Message for Bind {
    type Result = Result<(), Error>;
}

impl<W, H> Handler<Bind> for Connection<W, H>
where
    W: Sink<GsbMessage, Error = ProtocolError> + Unpin + 'static,
    H: CallRequestHandler + 'static,
{
    type Result = ActorResponse<Self, (), Error>;

    fn handle(&mut self, msg: Bind, _ctx: &mut Self::Context) -> Self::Result {
        let service_id = msg.addr;
        send_cmd_async(
            &mut self.writer,
            &mut self.register_reply,
            GsbMessage::RegisterRequest(RegisterRequest { service_id }),
        )
    }
}

struct Unbind {
    addr: String,
}

impl Message for Unbind {
    type Result = Result<(), Error>;
}

impl<W, H> Handler<Unbind> for Connection<W, H>
where
    W: Sink<GsbMessage, Error = ProtocolError> + Unpin + 'static,
    H: CallRequestHandler + 'static,
{
    type Result = ActorResponse<Self, (), Error>;

    fn handle(&mut self, msg: Unbind, _ctx: &mut Self::Context) -> Self::Result {
        let service_id = msg.addr;
        send_cmd_async(
            &mut self.writer,
            &mut self.unregister_reply,
            GsbMessage::UnregisterRequest(UnregisterRequest { service_id }),
        )
    }
}

struct Subscribe {
    topic: String,
}

impl Message for Subscribe {
    type Result = Result<(), Error>;
}

impl<W, H> Handler<Subscribe> for Connection<W, H>
where
    W: Sink<GsbMessage, Error = ProtocolError> + Unpin + 'static,
    H: CallRequestHandler + 'static,
{
    type Result = ActorResponse<Self, (), Error>;

    fn handle(&mut self, msg: Subscribe, _ctx: &mut Self::Context) -> Self::Result {
        let topic = msg.topic;
        send_cmd_async(
            &mut self.writer,
            &mut self.subscribe_reply,
            GsbMessage::SubscribeRequest(SubscribeRequest { topic }),
        )
    }
}

struct Unsubscribe {
    topic: String,
}

impl Message for Unsubscribe {
    type Result = Result<(), Error>;
}

impl<W, H> Handler<Unsubscribe> for Connection<W, H>
where
    W: Sink<GsbMessage, Error = ProtocolError> + Unpin + 'static,
    H: CallRequestHandler + 'static,
{
    type Result = ActorResponse<Self, (), Error>;

    fn handle(&mut self, msg: Unsubscribe, _ctx: &mut Self::Context) -> Self::Result {
        let topic = msg.topic;
        send_cmd_async(
            &mut self.writer,
            &mut self.unsubscribe_reply,
            GsbMessage::UnsubscribeRequest(UnsubscribeRequest { topic }),
        )
    }
}

pub struct BcastCall {
    pub caller: String,
    pub topic: String,
    pub body: Vec<u8>,
}

impl Message for BcastCall {
    type Result = Result<(), Error>;
}

impl<W, H> Handler<BcastCall> for Connection<W, H>
where
    W: Sink<GsbMessage, Error = ProtocolError> + Unpin + 'static,
    H: CallRequestHandler + 'static,
{
    type Result = ActorResponse<Self, (), Error>;

    fn handle(&mut self, msg: BcastCall, _ctx: &mut Self::Context) -> Self::Result {
        let caller = msg.caller;
        let topic = msg.topic;
        let data = msg.body;
        send_cmd_async(
            &mut self.writer,
            &mut self.broadcast_reply,
            GsbMessage::BroadcastRequest(BroadcastRequest {
                caller,
                topic,
                data,
            }),
        )
    }
}

pub struct ConnectionRef<
    Transport: Sink<GsbMessage, Error = ProtocolError> + Unpin + 'static,
    H: CallRequestHandler + 'static,
>(Addr<Connection<SplitSink<Transport, GsbMessage>, H>>);

impl<
        Transport: Sink<GsbMessage, Error = ProtocolError> + Unpin + 'static,
        H: CallRequestHandler + 'static,
    > Unpin for ConnectionRef<Transport, H>
{
}

impl<
        Transport: Sink<GsbMessage, Error = ProtocolError> + Unpin + 'static,
        H: CallRequestHandler + 'static,
    > Clone for ConnectionRef<Transport, H>
{
    fn clone(&self) -> Self {
        ConnectionRef(self.0.clone())
    }
}

impl<
        Transport: Sink<GsbMessage, Error = ProtocolError> + Unpin + 'static,
        H: CallRequestHandler + Unpin + 'static,
    > ConnectionRef<Transport, H>
{
    pub fn bind(
        &self,
        addr: impl Into<String>,
    ) -> impl Future<Output = Result<(), Error>> + 'static {
        let addr = addr.into();
        log::trace!("Binding remote service '{}'", addr);
        self.0.send(Bind { addr: addr.clone() }).then(|v| async {
            log::trace!("send bind result: {:?}", v);
            v.map_err(|e| Error::from_addr(addr, e))?
        })
    }

    pub fn unbind(
        &self,
        addr: impl Into<String>,
    ) -> impl Future<Output = Result<(), Error>> + 'static {
        let addr = addr.into();
        self.0.send(Unbind { addr: addr.clone() }).then(|v| async {
            log::trace!("send unbind result: {:?}", v);
            v.map_err(|e| Error::from_addr(addr, e))?
        })
    }

    pub fn subscribe(
        &self,
        topic: impl Into<String>,
    ) -> impl Future<Output = Result<(), Error>> + 'static {
        let topic = topic.into();
        let fut = self.0.send(Subscribe {
            topic: topic.clone(),
        });
        async move {
            fut.await
                .map_err(|e| Error::from_addr(format!("subscribing {}", topic).into(), e))?
        }
    }

    pub fn unsubscribe(
        &self,
        topic: impl Into<String>,
    ) -> impl Future<Output = Result<(), Error>> + 'static {
        let topic = topic.into();
        let fut = self.0.send(Unsubscribe {
            topic: topic.clone(),
        });
        async move {
            fut.await
                .map_err(|e| Error::from_addr(format!("unsubscribing {}", topic).into(), e))?
        }
    }

    pub fn broadcast(
        &self,
        caller: impl Into<String>,
        topic: impl Into<String>,
        body: Vec<u8>,
    ) -> impl Future<Output = Result<(), Error>> + 'static {
        let topic = topic.into();
        let fut = self.0.send(BcastCall {
            caller: caller.into(),
            topic: topic.clone(),
            body,
        });
        async move {
            fut.await
                .map_err(|e| Error::from_addr(format!("broadcasting {}", topic).into(), e))?
        }
    }

    pub fn call(
        &self,
        caller: impl Into<String>,
        addr: impl Into<String>,
        body: impl Into<Vec<u8>>,
    ) -> impl Future<Output = Result<Vec<u8>, Error>> {
        let addr = addr.into();
        self.0
            .send(RpcRawCall {
                caller: caller.into(),
                addr: addr.clone(),
                body: body.into(),
            })
            .then(|v| async { v.map_err(|e| Error::from_addr(addr, e))? })
    }

    pub fn call_streaming(
        &self,
        caller: impl Into<String>,
        addr: impl Into<String>,
        body: impl Into<Vec<u8>>,
    ) -> impl Stream<Item = Result<ResponseChunk, Error>> {
        let addr = addr.into();
        let (tx, rx) = futures::channel::mpsc::channel(16);

        let args = RpcRawStreamCall {
            caller: caller.into(),
            addr: addr.clone(),
            body: body.into(),
            reply: tx.clone(),
        };
        let connection = self.0.clone();
        let _ = Arbiter::spawn(async move {
            let mut tx = tx;
            match connection.send(args).await {
                Ok(Ok(())) => (),
                Ok(Err(e)) => {
                    tx.send(Err(e))
                        .await
                        .unwrap_or_else(|e| log::error!("fail: {}", e));
                }
                Err(e) => {
                    tx.send(Err(Error::from_addr(addr, e)))
                        .await
                        .unwrap_or_else(|e| log::error!("fail: {}", e));
                }
            }
        });
        rx
    }

    pub fn connected(&self) -> bool {
        self.0.connected()
    }
}

pub fn connect<Transport, H>(transport: Transport) -> ConnectionRef<Transport, H>
where
    Transport: Sink<GsbMessage, Error = ProtocolError>
        + Stream<Item = Result<GsbMessage, ProtocolError>>
        + Unpin
        + 'static,
    H: CallRequestHandler + 'static + Default + Unpin,
{
    connect_with_handler(transport, Default::default())
}

pub fn connect_with_handler<Transport, H>(
    transport: Transport,
    handler: H,
) -> ConnectionRef<Transport, H>
where
    Transport: Sink<GsbMessage, Error = ProtocolError>
        + Stream<Item = Result<GsbMessage, ProtocolError>>
        + Unpin
        + 'static,
    H: CallRequestHandler + 'static,
{
    let (split_sink, split_stream) = transport.split();
    ConnectionRef(Connection::create(move |ctx| {
        let _h = Connection::add_stream(split_stream, ctx);
        Connection::new(split_sink, handler, ctx)
    }))
}

pub type TcpTransport =
    tokio_util::codec::Framed<tokio::net::TcpStream, ya_sb_proto::codec::GsbMessageCodec>;

pub async fn tcp(addr: std::net::SocketAddr) -> Result<TcpTransport, std::io::Error> {
    let s = tokio::net::TcpStream::connect(addr).await?;
    Ok(tokio_util::codec::Framed::new(
        s,
        ya_sb_proto::codec::GsbMessageCodec::default(),
    ))
}<|MERGE_RESOLUTION|>--- conflicted
+++ resolved
@@ -345,13 +345,8 @@
         data: Vec<u8>,
         ctx: &mut <Self as Actor>::Context,
     ) -> Result<(), Box<dyn std::error::Error>> {
-<<<<<<< HEAD
         log::trace!(
-            "handling replay for request_id={}, code={}, reply_type={}",
-=======
-        log::debug!(
             "handling reply for request_id={}, code={}, reply_type={}",
->>>>>>> 7669d4e9
             request_id,
             code,
             reply_type
@@ -554,11 +549,7 @@
         let caller = msg.caller;
         let address = msg.addr;
         let data = msg.body;
-<<<<<<< HEAD
-        log::trace!("handling caller: {}, addr:{}", caller, address);
-=======
-        log::debug!("handling caller (rpc): {}, addr:{}", caller, address);
->>>>>>> 7669d4e9
+        log::trace!("handling caller (rpc): {}, addr:{}", caller, address);
         let _r = self.writer.write(GsbMessage::CallRequest(CallRequest {
             request_id,
             caller,
@@ -593,11 +584,7 @@
         let caller = msg.caller;
         let address = msg.addr;
         let data = msg.body;
-<<<<<<< HEAD
-        log::trace!("handling caller: {}, addr:{}", caller, address);
-=======
-        log::debug!("handling caller (stream): {}, addr:{}", caller, address);
->>>>>>> 7669d4e9
+        log::trace!("handling caller (stream): {}, addr:{}", caller, address);
         let _r = self.writer.write(GsbMessage::CallRequest(CallRequest {
             request_id,
             caller,
