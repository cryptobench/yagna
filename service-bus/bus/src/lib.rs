#![allow(unused_imports)]
use actix::Message;
use futures::prelude::Stream;
use serde::{de::DeserializeOwned, Serialize};
use std::fmt::Debug;
use std::future::Future;

pub mod actix_rpc;
pub mod connection;
pub mod error;
mod local_router;
mod remote_router;
pub mod typed;
pub mod untyped;

pub mod macros;
pub mod timeout;

pub use error::Error;
use futures::TryStream;
use rmp_serde::encode::UnderlyingWrite;

pub trait RpcMessage: Serialize + DeserializeOwned + 'static + Sync + Send {
    const ID: &'static str;
    type Item: Serialize + DeserializeOwned + 'static + Sync + Send;
    type Error: Serialize + DeserializeOwned + 'static + Sync + Send + Debug;
}

pub trait RpcStreamMessage: Serialize + DeserializeOwned + 'static + Sync + Send {
    const ID: &'static str;
    type Item: Serialize + DeserializeOwned + 'static + Sync + Send;
    type Error: Serialize + DeserializeOwned + 'static + Sync + Send + Debug;
}

pub struct RpcEnvelope<T> {
    caller: String,
    body: T,
}

<<<<<<< HEAD
pub struct RpcStreamCall<T: RpcStreamMessage> {
    pub caller: String,
    pub addr: String,
    pub body: T,
    pub reply: futures::channel::mpsc::Sender<Result<T::Item, T::Error>>,
}

// Represents raw response chunk
pub enum ResponseChunk {
    Part(Vec<u8>),
    Full(Vec<u8>),
}

pub struct RpcRawStreamCall {
    pub caller: String,
    pub addr: String,
    pub body: Vec<u8>,
    pub reply: futures::channel::mpsc::Sender<ResponseChunk>,
}

impl Message for RpcRawStreamCall {
    type Result = Result<(), error::Error>;
}

=======
#[derive(Debug)]
>>>>>>> 0ea1822d
pub struct RpcRawCall {
    pub caller: String,
    pub addr: String,
    pub body: Vec<u8>,
}

impl Message for RpcRawCall {
    type Result = Result<Vec<u8>, error::Error>;
}

impl<T: RpcStreamMessage> Message for RpcStreamCall<T> {
    type Result = Result<(), error::Error>;
}

impl<T: RpcMessage> RpcEnvelope<T> {
    pub fn into_inner(self) -> T {
        self.body
    }

    pub fn with_caller(caller: impl Into<String>, body: T) -> Self {
        RpcEnvelope {
            caller: caller.into(),
            body,
        }
    }

    pub fn local(body: T) -> Self {
        RpcEnvelope {
            caller: "local".into(),
            body,
        }
    }

    pub fn caller(&self) -> &str {
        self.caller.as_str()
    }
}

impl<T: RpcMessage> Message for RpcEnvelope<T> {
    type Result = Result<T::Item, T::Error>;
}

impl<T: RpcMessage> AsRef<T> for RpcEnvelope<T> {
    fn as_ref(&self) -> &T {
        &self.body
    }
}

impl<T: RpcMessage> AsMut<T> for RpcEnvelope<T> {
    fn as_mut(&mut self) -> &mut T {
        &mut self.body
    }
}

impl<T: RpcMessage> std::ops::Deref for RpcEnvelope<T> {
    type Target = T;

    fn deref(&self) -> &Self::Target {
        &self.body
    }
}

impl<T: RpcMessage> std::ops::DerefMut for RpcEnvelope<T> {
    fn deref_mut(&mut self) -> &mut Self::Target {
        &mut self.body
    }
}

pub trait RpcEndpoint<T: RpcMessage>: Clone {
    type Result: Future<Output = Result<<RpcEnvelope<T> as Message>::Result, error::Error>>;

    fn send(&self, msg: T) -> Self::Result;

    fn send_with_caller(&self, caller: String, msg: T) -> Self::Result;
}

pub trait RpcHandler<T: RpcMessage> {
    type Result: Future<Output = <RpcEnvelope<T> as Message>::Result> + 'static;

    fn handle(&mut self, caller: String, msg: T) -> Self::Result;
}

pub trait RpcStreamHandler<T: RpcStreamMessage> {
    type Result: Stream<Item = Result<T::Item, T::Error>> + Unpin;

<<<<<<< HEAD
    fn handle(&mut self, caller: &str, msg: T) -> Self::Result;
=======
    fn handle(&mut self, caller: String, msgs: Vec<T>) -> Self::Result;
>>>>>>> 0ea1822d
}

pub struct Handle {
    pub(crate) _inner: (),
}<|MERGE_RESOLUTION|>--- conflicted
+++ resolved
@@ -12,9 +12,6 @@
 mod remote_router;
 pub mod typed;
 pub mod untyped;
-
-pub mod macros;
-pub mod timeout;
 
 pub use error::Error;
 use futures::TryStream;
@@ -37,7 +34,7 @@
     body: T,
 }
 
-<<<<<<< HEAD
+#[derive(Debug)]
 pub struct RpcStreamCall<T: RpcStreamMessage> {
     pub caller: String,
     pub addr: String,
@@ -62,9 +59,6 @@
     type Result = Result<(), error::Error>;
 }
 
-=======
-#[derive(Debug)]
->>>>>>> 0ea1822d
 pub struct RpcRawCall {
     pub caller: String,
     pub addr: String,
@@ -137,8 +131,6 @@
     type Result: Future<Output = Result<<RpcEnvelope<T> as Message>::Result, error::Error>>;
 
     fn send(&self, msg: T) -> Self::Result;
-
-    fn send_with_caller(&self, caller: String, msg: T) -> Self::Result;
 }
 
 pub trait RpcHandler<T: RpcMessage> {
@@ -150,11 +142,7 @@
 pub trait RpcStreamHandler<T: RpcStreamMessage> {
     type Result: Stream<Item = Result<T::Item, T::Error>> + Unpin;
 
-<<<<<<< HEAD
     fn handle(&mut self, caller: &str, msg: T) -> Self::Result;
-=======
-    fn handle(&mut self, caller: String, msgs: Vec<T>) -> Self::Result;
->>>>>>> 0ea1822d
 }
 
 pub struct Handle {
