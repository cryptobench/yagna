--- conflicted
+++ resolved
@@ -1,7 +1,7 @@
 use super::exeunits_registry::ExeUnitsRegistry;
 use super::task::Task;
+use crate::gen_actix_handler_sync;
 use crate::market::provider_market::AgreementSigned;
-use crate::{gen_actix_handler_sync};
 
 use ya_client::activity::ProviderApiClient;
 use ya_model::activity::ProviderEvent;
@@ -17,7 +17,6 @@
 use std::rc::Rc;
 use std::sync::Arc;
 
-
 // =========================================== //
 // Public exposed messages
 // =========================================== //
@@ -87,7 +86,10 @@
         Ok(())
     }
 
-    pub async fn collect_events(client: Arc<ProviderApiClient>, notify: Addr<TaskRunnerActor>) -> Result<()> {
+    pub async fn collect_events(
+        client: Arc<ProviderApiClient>,
+        notify: Addr<TaskRunnerActor>,
+    ) -> Result<()> {
         let result = TaskRunner::query_events(client).await;
         match result {
             Err(error) => error!("Can't query activity events. Error: {}", error),
@@ -112,7 +114,10 @@
                     activity_id,
                     agreement_id,
                 } => {
-                    if let Err(error) = notify.send(CreateActivity::new(&activity_id, &agreement_id)).await {
+                    if let Err(error) = notify
+                        .send(CreateActivity::new(&activity_id, &agreement_id))
+                        .await
+                    {
                         warn!("{}", error);
                     }
                 }
@@ -120,7 +125,10 @@
                     activity_id,
                     agreement_id,
                 } => {
-                    if let Err(error) = notify.send(DestroyActivity::new(activity_id, agreement_id)).await {
+                    if let Err(error) = notify
+                        .send(DestroyActivity::new(activity_id, agreement_id))
+                        .await
+                    {
                         warn!("{}", error);
                     }
                 }
@@ -277,16 +285,8 @@
     InitializeExeUnits,
     initialize_exeunits,
     runner
-<<<<<<< HEAD
 );
-=======
-);
-gen_actix_handler_sync!(
-    TaskRunnerActor,
-    CreateActivity,
-    on_create_activity,
-    runner
-);
+gen_actix_handler_sync!(TaskRunnerActor, CreateActivity, on_create_activity, runner);
 gen_actix_handler_sync!(
     TaskRunnerActor,
     DestroyActivity,
@@ -294,7 +294,6 @@
     runner
 );
 
-
 impl Handler<UpdateActivity> for TaskRunnerActor {
     type Result = ActorResponse<Self, (), Error>;
 
@@ -303,8 +302,7 @@
         let addr = ctx.address();
 
         ActorResponse::r#async(
-            async move { TaskRunner::collect_events(client, addr).await }
-            .into_actor(self),
+            async move { TaskRunner::collect_events(client, addr).await }.into_actor(self),
         )
     }
 }
@@ -315,13 +313,18 @@
 
 impl CreateActivity {
     pub fn new(activity_id: &str, agreement_id: &str) -> CreateActivity {
-        CreateActivity{activity_id: activity_id.to_string(), agreement_id: agreement_id.to_string()}
+        CreateActivity {
+            activity_id: activity_id.to_string(),
+            agreement_id: agreement_id.to_string(),
+        }
     }
 }
 
 impl DestroyActivity {
     pub fn new(activity_id: &str, agreement_id: &str) -> DestroyActivity {
-        DestroyActivity{activity_id: activity_id.to_string(), agreement_id: agreement_id.to_string()}
-    }
-}
->>>>>>> bb30d85a
+        DestroyActivity {
+            activity_id: activity_id.to_string(),
+            agreement_id: agreement_id.to_string(),
+        }
+    }
+}