--- conflicted
+++ resolved
@@ -1,6 +1,5 @@
 use actix::Actor;
-use chrono::{DateTime, SecondsFormat, Utc};
-use std::{env, path::Path};
+use std::env;
 use structopt::{clap, StructOpt};
 
 mod cli;
@@ -26,64 +25,6 @@
 };
 use ya_utils_process::lock::ProcLock;
 
-fn set_logging(log_level: &str, log_dir: &Path) -> anyhow::Result<()> {
-    use flexi_logger::{
-        style, AdaptiveFormat, Age, Cleanup, Criterion, DeferredNow, Duplicate, Logger, Naming,
-        Record,
-    };
-
-    fn log_format(
-        w: &mut dyn std::io::Write,
-        now: &mut DeferredNow,
-        record: &Record,
-    ) -> Result<(), std::io::Error> {
-        write!(
-            w,
-            "[{} {:5} {}] {}",
-            DateTime::<Utc>::from(*now.now()).to_rfc3339_opts(SecondsFormat::Secs, true),
-            record.level(),
-            record.module_path().unwrap_or("<unnamed>"),
-            record.args()
-        )
-    }
-
-    fn log_format_color(
-        w: &mut dyn std::io::Write,
-        now: &mut DeferredNow,
-        record: &Record,
-    ) -> Result<(), std::io::Error> {
-        let level = record.level();
-        write!(
-            w,
-            "[{} {:5} {}] {}",
-            DateTime::<Utc>::from(*now.now()).to_rfc3339_opts(SecondsFormat::Secs, true),
-            style(level, level),
-            record.module_path().unwrap_or("<unnamed>"),
-            record.args()
-        )
-    }
-
-    let mut logger = Logger::with_env_or_str(log_level).format(log_format);
-    if log_dir.components().count() != 0 {
-        logger = logger
-            .log_to_file()
-            .directory(log_dir)
-            .rotate(
-                Criterion::AgeOrSize(Age::Day, /*size in bytes*/ 1024 * 1024 * 1024),
-                Naming::Timestamps,
-                Cleanup::KeepLogAndCompressedFiles(1, 10),
-            )
-            .print_message()
-            .duplicate_to_stderr(Duplicate::All);
-    }
-    logger = logger
-        .adaptive_format_for_stderr(AdaptiveFormat::Custom(log_format, log_format_color))
-        .set_palette("9;11;2;7;8".to_string());
-
-    logger.start()?;
-    Ok(())
-}
-
 #[actix_rt::main]
 async fn main() -> anyhow::Result<()> {
     dotenv::dotenv().ok();
@@ -97,11 +38,6 @@
 
     match cli_args.commands {
         Commands::Run(args) => {
-<<<<<<< HEAD
-            set_logging("info", &data_dir)?;
-
-=======
->>>>>>> 1064c713
             let app_name = clap::crate_name!();
             let _lock = ProcLock::new(&app_name, &data_dir)?.lock(std::process::id())?;
             let agent = ProviderAgent::new(args, config).await?.start();
