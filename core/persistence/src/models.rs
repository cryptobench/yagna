#![allow(unused)]
#![allow(clippy::all)]

use chrono::NaiveDateTime;
use std::error::Error;

use crate::schema::*;

#[derive(Queryable, Debug, Identifiable)]
#[table_name = "activity"]
pub struct Activity {
    pub id: i32,
    pub natural_id: String,
    pub agreement_id: String,
    pub state_id: i32,
    pub usage_id: i32,
}

#[derive(Queryable, Debug, Identifiable)]
#[table_name = "activity_event"]
pub struct ActivityEvent {
    pub id: i32,
    pub activity_id: i32,
    pub event_date: NaiveDateTime,
    pub event_type_id: i32,
}

#[derive(Queryable, Debug, Identifiable)]
#[table_name = "activity_event_type"]
pub struct ActivityEventType {
    pub id: i32,
    pub name: String,
}

#[derive(Queryable, Debug, Identifiable)]
#[table_name = "activity_state"]
pub struct ActivityState {
    pub id: i32,
    pub name: String,
    pub reason: Option<String>,
    pub error_message: Option<String>,
    pub updated_date: NaiveDateTime,
}

#[derive(Queryable, Debug, Identifiable)]
#[table_name = "activity_usage"]
pub struct ActivityUsage {
    pub id: i32,
    pub vector_json: Option<String>,
    pub updated_date: NaiveDateTime,
}

<<<<<<< HEAD
#[derive(Queryable, Debug, Identifiable)]
#[table_name = "allocation"]
pub struct Allocation {
    pub id: i32,
    pub natural_id: String,
    pub created_date: NaiveDateTime,
    pub amount: String,
    pub remaining_amount: String,
    pub is_deposit: bool,
}

#[derive(Queryable, Debug, Identifiable)]
#[table_name = "debit_note"]
pub struct DebitNote {
    pub id: i32,
    pub natural_id: String,
    pub agreement_id: i32,
    pub state_id: i32,
    pub previous_note_id: Option<i32>,
    pub created_date: NaiveDateTime,
    pub activity_id: Option<i32>,
    pub total_amount_due: String,
    pub usage_counter_json: Option<String>,
    pub credit_account: String,
    pub payment_due_date: Option<NaiveDateTime>,
}

#[derive(Queryable, Debug, Identifiable)]
#[table_name = "invoice"]
pub struct Invoice {
    pub id: i32,
    pub natural_id: String,
    pub state_id: i32,
    pub last_debit_note_id: Option<i32>,
    pub created_date: NaiveDateTime,
    pub agreement_id: i32,
    pub amount: String,
    pub usage_counter_json: Option<String>,
    pub credit_account: String,
    pub payment_due_date: NaiveDateTime,
}

#[derive(Queryable, Debug, Identifiable)]
#[table_name = "invoice_debit_note_state"]
pub struct InvoiceDebitNoteState {
    pub id: i32,
    pub name: String,
}

#[derive(Queryable, Debug, Identifiable)]
#[table_name = "invoice_x_activity"]
pub struct InvoiceXActivity {
    pub id: i32,
    pub invoice_id: i32,
    pub activity_id: i32,
}

#[derive(Queryable, Debug, Identifiable)]
#[table_name = "payment"]
pub struct Payment {
    pub id: i32,
    pub natural_id: String,
    pub amount: String,
    pub debit_account: String,
    pub created_date: NaiveDateTime,
}

#[derive(Queryable, Debug, Identifiable)]
#[table_name = "payment_x_debit_note"]
pub struct PaymentXDebitNote {
    pub id: i32,
    pub payment_id: i32,
    pub debit_note_id: i32,
}

#[derive(Queryable, Debug, Identifiable)]
#[table_name = "payment_x_invoice"]
pub struct PaymentXInvoice {
    pub id: i32,
    pub payment_id: i32,
    pub invoice_id: i32,
=======
#[derive(Insertable, Debug)]
#[table_name = "agreement"]
pub struct NewAgreement {
    pub natural_id: String,
    pub state_id: AgreementState,
    pub demand_node_id: String,
    pub demand_properties_json: String,
    pub demand_constraints_json: String,
    pub offer_node_id: String,
    pub offer_properties_json: String,
    pub offer_constraints_json: String,
    pub proposed_signature: String,
    pub approved_signature: String,
    pub committed_signature: Option<String>,
}

#[derive(Queryable, Debug, Identifiable)]
#[table_name = "agreement"]
pub struct Agreement {
    pub id: i32,
    pub natural_id: String,
    pub state_id: i32,
    pub demand_node_id: String,
    pub demand_properties_json: String,
    pub demand_constraints_json: String,
    pub offer_node_id: String,
    pub offer_properties_json: String,
    pub offer_constraints_json: String,
    pub proposed_signature: String,
    pub approved_signature: String,
    pub committed_signature: Option<String>,
}

#[derive(AsExpression, FromSqlRow, PartialEq, Debug, Clone, Copy)]
#[sql_type = "Integer"]
pub enum AgreementState {
    New = 0,
    PendingApproval = 1,
    Approved = 10,
    Canceled = 40,
    Rejected = 41,
    Terminated = 50,
}

impl<DB: Backend> ToSql<Integer, DB> for AgreementState
where
    i32: ToSql<Integer, DB>,
{
    fn to_sql<W: std::io::Write>(&self, out: &mut Output<W, DB>) -> diesel::serialize::Result {
        (*self as i32).to_sql(out)
    }
}

#[derive(Queryable, Debug, Identifiable)]
#[table_name = "agreement_event"]
pub struct AgreementEvent {
    pub id: i32,
    pub agreement_id: i32,
    pub event_date: NaiveDateTime,
    pub event_type_id: i32,
}

#[derive(Queryable, Debug, Identifiable)]
#[table_name = "agreement_event_type"]
pub struct AgreementEventType {
    pub id: i32,
    pub name: String,
>>>>>>> 1ea684f5
}<|MERGE_RESOLUTION|>--- conflicted
+++ resolved
@@ -48,157 +48,4 @@
     pub id: i32,
     pub vector_json: Option<String>,
     pub updated_date: NaiveDateTime,
-}
-
-<<<<<<< HEAD
-#[derive(Queryable, Debug, Identifiable)]
-#[table_name = "allocation"]
-pub struct Allocation {
-    pub id: i32,
-    pub natural_id: String,
-    pub created_date: NaiveDateTime,
-    pub amount: String,
-    pub remaining_amount: String,
-    pub is_deposit: bool,
-}
-
-#[derive(Queryable, Debug, Identifiable)]
-#[table_name = "debit_note"]
-pub struct DebitNote {
-    pub id: i32,
-    pub natural_id: String,
-    pub agreement_id: i32,
-    pub state_id: i32,
-    pub previous_note_id: Option<i32>,
-    pub created_date: NaiveDateTime,
-    pub activity_id: Option<i32>,
-    pub total_amount_due: String,
-    pub usage_counter_json: Option<String>,
-    pub credit_account: String,
-    pub payment_due_date: Option<NaiveDateTime>,
-}
-
-#[derive(Queryable, Debug, Identifiable)]
-#[table_name = "invoice"]
-pub struct Invoice {
-    pub id: i32,
-    pub natural_id: String,
-    pub state_id: i32,
-    pub last_debit_note_id: Option<i32>,
-    pub created_date: NaiveDateTime,
-    pub agreement_id: i32,
-    pub amount: String,
-    pub usage_counter_json: Option<String>,
-    pub credit_account: String,
-    pub payment_due_date: NaiveDateTime,
-}
-
-#[derive(Queryable, Debug, Identifiable)]
-#[table_name = "invoice_debit_note_state"]
-pub struct InvoiceDebitNoteState {
-    pub id: i32,
-    pub name: String,
-}
-
-#[derive(Queryable, Debug, Identifiable)]
-#[table_name = "invoice_x_activity"]
-pub struct InvoiceXActivity {
-    pub id: i32,
-    pub invoice_id: i32,
-    pub activity_id: i32,
-}
-
-#[derive(Queryable, Debug, Identifiable)]
-#[table_name = "payment"]
-pub struct Payment {
-    pub id: i32,
-    pub natural_id: String,
-    pub amount: String,
-    pub debit_account: String,
-    pub created_date: NaiveDateTime,
-}
-
-#[derive(Queryable, Debug, Identifiable)]
-#[table_name = "payment_x_debit_note"]
-pub struct PaymentXDebitNote {
-    pub id: i32,
-    pub payment_id: i32,
-    pub debit_note_id: i32,
-}
-
-#[derive(Queryable, Debug, Identifiable)]
-#[table_name = "payment_x_invoice"]
-pub struct PaymentXInvoice {
-    pub id: i32,
-    pub payment_id: i32,
-    pub invoice_id: i32,
-=======
-#[derive(Insertable, Debug)]
-#[table_name = "agreement"]
-pub struct NewAgreement {
-    pub natural_id: String,
-    pub state_id: AgreementState,
-    pub demand_node_id: String,
-    pub demand_properties_json: String,
-    pub demand_constraints_json: String,
-    pub offer_node_id: String,
-    pub offer_properties_json: String,
-    pub offer_constraints_json: String,
-    pub proposed_signature: String,
-    pub approved_signature: String,
-    pub committed_signature: Option<String>,
-}
-
-#[derive(Queryable, Debug, Identifiable)]
-#[table_name = "agreement"]
-pub struct Agreement {
-    pub id: i32,
-    pub natural_id: String,
-    pub state_id: i32,
-    pub demand_node_id: String,
-    pub demand_properties_json: String,
-    pub demand_constraints_json: String,
-    pub offer_node_id: String,
-    pub offer_properties_json: String,
-    pub offer_constraints_json: String,
-    pub proposed_signature: String,
-    pub approved_signature: String,
-    pub committed_signature: Option<String>,
-}
-
-#[derive(AsExpression, FromSqlRow, PartialEq, Debug, Clone, Copy)]
-#[sql_type = "Integer"]
-pub enum AgreementState {
-    New = 0,
-    PendingApproval = 1,
-    Approved = 10,
-    Canceled = 40,
-    Rejected = 41,
-    Terminated = 50,
-}
-
-impl<DB: Backend> ToSql<Integer, DB> for AgreementState
-where
-    i32: ToSql<Integer, DB>,
-{
-    fn to_sql<W: std::io::Write>(&self, out: &mut Output<W, DB>) -> diesel::serialize::Result {
-        (*self as i32).to_sql(out)
-    }
-}
-
-#[derive(Queryable, Debug, Identifiable)]
-#[table_name = "agreement_event"]
-pub struct AgreementEvent {
-    pub id: i32,
-    pub agreement_id: i32,
-    pub event_date: NaiveDateTime,
-    pub event_type_id: i32,
-}
-
-#[derive(Queryable, Debug, Identifiable)]
-#[table_name = "agreement_event_type"]
-pub struct AgreementEventType {
-    pub id: i32,
-    pub name: String,
->>>>>>> 1ea684f5
 }