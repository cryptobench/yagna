[package]
name = "ya-net"
version = "0.1.1"
authors = ["Golem Factory <contact@golem.network>"]
edition = "2018"

[dependencies]
ya-core-model = "0.1"
ya-sb-router = "0.1"
ya-service-api = "0.1"
ya-service-api-interfaces = "0.1"
ya-service-bus = "0.2"
<<<<<<< HEAD

anyhow = "1.0"
=======
>>>>>>> 381794d4
log = "0.4"

[dependencies.futures]
package = "futures"
version = "0.3"

[dev-dependencies]
actix-rt = "1.0"
env_logger = "0.7"
structopt = "0.3"
serde = "1.0"<|MERGE_RESOLUTION|>--- conflicted
+++ resolved
@@ -10,11 +10,7 @@
 ya-service-api = "0.1"
 ya-service-api-interfaces = "0.1"
 ya-service-bus = "0.2"
-<<<<<<< HEAD
-
 anyhow = "1.0"
-=======
->>>>>>> 381794d4
 log = "0.4"
 
 [dependencies.futures]
