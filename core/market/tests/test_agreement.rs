use actix_web::{http::StatusCode, test, web::Bytes};
use chrono::{Duration, Utc};

use ya_core_model::market;
use ya_market::assert_err_eq;
use ya_market::testing::{
    agreement_utils::{gen_reason, negotiate_agreement},
    client::{sample_demand, sample_offer},
    events_helper::*,
    mock_agreement::generate_agreement,
    mock_node::MarketServiceExt,
    proposal_util::{exchange_draft_proposals, NegotiationHelper},
<<<<<<< HEAD
    AgreementDao, AgreementError, AgreementStateError, ApprovalStatus, MarketsNetwork, Owner,
    ProposalState, WaitForApprovalError,
=======
    AgreementDao, AgreementDaoError, AgreementError, AgreementState, ApprovalStatus,
    MarketsNetwork, OwnerType, ProposalState, WaitForApprovalError,
>>>>>>> 360dbc2a
};
use ya_service_bus::{typed as bus, RpcEndpoint};

const REQ_NAME: &str = "Node-1";
const PROV_NAME: &str = "Node-2";

#[cfg_attr(not(feature = "test-suite"), ignore)]
#[serial_test::serial]
async fn test_gsb_get_agreement() {
    let network = MarketsNetwork::new(None)
        .await
        .add_market_instance(REQ_NAME)
        .await
        .add_market_instance(PROV_NAME)
        .await;

    let proposal_id = exchange_draft_proposals(&network, REQ_NAME, PROV_NAME)
        .await
        .unwrap()
        .proposal_id;
    let req_market = network.get_market(REQ_NAME);
    let req_engine = &req_market.requestor_engine;
    let req_id = network.get_default_id(REQ_NAME);
    let prov_id = network.get_default_id(PROV_NAME);

    let agreement_id = req_engine
<<<<<<< HEAD
        .create_agreement(req_id.clone(), &proposal_id, Utc::now())
        .await
        .unwrap();
    let agreement = bus::service(network.node_gsb_prefixes(REQ_NAME).0)
        .send(market::GetAgreement::as_requestor(
            agreement_id.into_client(),
        ))
=======
        .create_agreement(
            req_id.clone(),
            &proposal_id,
            Utc::now() + Duration::hours(1),
        )
        .await
        .unwrap();

    // than: confirm agreement with app_session_id
    let sess_id = Some("sess-ajdi".into());
    req_engine
        .confirm_agreement(req_id.clone(), &agreement_id, sess_id.clone())
        .await
        .unwrap();

    let agreement = bus::service(network.node_gsb_prefixes(REQ_NAME).0)
        .send(market::GetAgreement {
            agreement_id: agreement_id.into_client(),
        })
>>>>>>> 360dbc2a
        .await
        .unwrap()
        .unwrap();
    assert_eq!(agreement.agreement_id, agreement_id.into_client());
    assert_eq!(agreement.demand.requestor_id, req_id.identity);
    assert_eq!(agreement.offer.provider_id, prov_id.identity);
<<<<<<< HEAD
=======
    assert_eq!(agreement.app_session_id, sess_id);
>>>>>>> 360dbc2a
}

#[cfg_attr(not(feature = "test-suite"), ignore)]
#[serial_test::serial]
async fn test_get_agreement() {
    let network = MarketsNetwork::new(None)
        .await
        .add_market_instance(REQ_NAME)
        .await
        .add_market_instance(PROV_NAME)
        .await;

    let proposal_id = exchange_draft_proposals(&network, REQ_NAME, PROV_NAME)
        .await
        .unwrap()
        .proposal_id;
    let req_market = network.get_market(REQ_NAME);
    let req_engine = &req_market.requestor_engine;
    let req_id = network.get_default_id(REQ_NAME);
    let prov_id = network.get_default_id(PROV_NAME);

    let agreement_id = req_engine
        .create_agreement(req_id.clone(), &proposal_id, Utc::now())
        .await
        .unwrap();

    let agreement = req_market
        .get_agreement(&agreement_id, &req_id)
        .await
        .unwrap();
    assert_eq!(agreement.agreement_id, agreement_id.into_client());
    assert_eq!(agreement.demand.requestor_id, req_id.identity);
    assert_eq!(agreement.offer.provider_id, prov_id.identity);
}

#[cfg_attr(not(feature = "test-suite"), ignore)]
#[serial_test::serial]
async fn test_rest_get_not_existing_agreement() {
    let network = MarketsNetwork::new(None)
        .await
        .add_market_instance(REQ_NAME)
        .await
        .add_market_instance(PROV_NAME)
        .await;

    let proposal_id = exchange_draft_proposals(&network, REQ_NAME, PROV_NAME)
        .await
        .unwrap()
        .proposal_id;
    let req_market = network.get_market(REQ_NAME);
    let req_engine = &req_market.requestor_engine;
    let req_id = network.get_default_id(REQ_NAME);

    // Create invalid id. Translation to provider id should give us
    // something, that can't be found on Requestor.
    let agreement_id = req_engine
        .create_agreement(req_id.clone(), &proposal_id, Utc::now())
        .await
        .unwrap()
<<<<<<< HEAD
        .translate(Owner::Provider);
=======
        .translate(OwnerType::Provider);
>>>>>>> 360dbc2a

    let result = req_market.get_agreement(&agreement_id, &req_id).await;
    assert!(result.is_err());
    assert_err_eq!(
        AgreementError::NotFound(agreement_id.clone()).to_string(),
        result
    );
}

#[cfg_attr(not(feature = "test-suite"), ignore)]
#[serial_test::serial]
async fn full_market_interaction_aka_happy_path() {
    let network = MarketsNetwork::new(None)
        .await
        .add_market_instance(REQ_NAME)
        .await
        .add_market_instance(PROV_NAME)
        .await;

    let proposal_id = exchange_draft_proposals(&network, REQ_NAME, PROV_NAME)
        .await
        .unwrap()
        .proposal_id;
    let req_market = network.get_market(REQ_NAME);
    let req_engine = &req_market.requestor_engine;
    let req_id = network.get_default_id(REQ_NAME);

    // Requestor creates agreement with 1h expiration
    let agreement_id = req_engine
        .create_agreement(
            req_id.clone(),
            &proposal_id,
            Utc::now() + Duration::hours(1),
        )
        .await
        .unwrap();

    assert_eq!(
        req_market
            .get_proposal_from_db(&proposal_id)
            .await
            .unwrap()
            .body
            .state,
        ProposalState::Accepted
    );

    // Confirms it immediately
    req_engine
        .confirm_agreement(req_id.clone(), &agreement_id, None)
        .await
        .unwrap();

    // And starts waiting for Agreement approval by Provider
    let agr_id = agreement_id.clone();
    let query_handle = tokio::spawn(async move {
        let approval_status = req_market
            .requestor_engine
            .wait_for_approval(&agr_id, 0.1)
            .await
            .unwrap();

<<<<<<< HEAD
        assert_eq!(approval_status, ApprovalStatus::Approved);
=======
        assert_eq!(
            approval_status.to_string(),
            ApprovalStatus::Approved.to_string()
        );
>>>>>>> 360dbc2a
    });

    // Provider approves the Agreement and waits for ack
    network
        .get_market(PROV_NAME)
        .provider_engine
        .approve_agreement(
            network.get_default_id(PROV_NAME),
            &agreement_id.clone().translate(Owner::Provider),
            None,
            0.1,
        )
        .await
        .unwrap();

    // Protect from eternal waiting.
    tokio::time::timeout(Duration::milliseconds(150).to_std().unwrap(), query_handle)
        .await
        .unwrap()
        .unwrap();
}

/// Requestor can't counter the same Proposal for the second time.
// TODO: Should it be allowed after expiration.unwrap().unwrap() For sure it shouldn't be allowed
// TODO: after rejection, because rejection always ends negotiations.
#[cfg_attr(not(feature = "test-suite"), ignore)]
#[serial_test::serial]
async fn second_creation_should_fail() {
    let network = MarketsNetwork::new(None)
        .await
        .add_market_instance(REQ_NAME)
        .await
        .add_market_instance(PROV_NAME)
        .await;

    let proposal_id = exchange_draft_proposals(&network, REQ_NAME, PROV_NAME)
        .await
        .unwrap()
        .proposal_id;
    let req_market = network.get_market(REQ_NAME);
    let req_engine = &req_market.requestor_engine;
    let req_id = network.get_default_id(REQ_NAME);

    // when: expiration time is now
    let agreement_id = req_engine
        .create_agreement(req_id.clone(), &proposal_id, Utc::now())
        .await
        .unwrap();

    let result = req_engine
        .create_agreement(req_id.clone(), &proposal_id, Utc::now())
        .await;

    assert_err_eq!(
        AgreementError::AlreadyExists(agreement_id, proposal_id),
        result,
    );
}

#[cfg_attr(not(feature = "test-suite"), ignore)]
#[serial_test::serial]
async fn second_confirmation_should_fail() {
    let network = MarketsNetwork::new(None)
        .await
        .add_market_instance(REQ_NAME)
        .await
        .add_market_instance(PROV_NAME)
        .await;

    let proposal_id = exchange_draft_proposals(&network, REQ_NAME, PROV_NAME)
        .await
        .unwrap()
        .proposal_id;
    let req_market = network.get_market(REQ_NAME);
    let req_engine = &req_market.requestor_engine;
    let req_id = network.get_default_id(REQ_NAME);

    // when: expiration time is now
    let agreement_id = req_engine
        .create_agreement(
            req_id.clone(),
            &proposal_id,
            Utc::now() + Duration::hours(1),
        )
        .await
        .unwrap();

    // than: first try to confirm agreement should pass
    req_engine
        .confirm_agreement(req_id.clone(), &agreement_id, None)
        .await
        .unwrap();

    // but second should fail
    let result = req_engine
        .confirm_agreement(req_id.clone(), &agreement_id, None)
        .await;
    assert_err_eq!(
        AgreementError::UpdateState(
            agreement_id,
            AgreementDaoError::InvalidTransition {
                from: AgreementState::Pending,
                to: AgreementState::Pending
            }
        ),
        result,
    );
}

#[cfg_attr(not(feature = "test-suite"), ignore)]
#[serial_test::serial]
async fn agreement_expired_before_confirmation() {
    let network = MarketsNetwork::new(None)
        .await
        .add_market_instance(REQ_NAME)
        .await
        .add_market_instance(PROV_NAME)
        .await;

    let proposal_id = exchange_draft_proposals(&network, REQ_NAME, PROV_NAME)
        .await
        .unwrap()
        .proposal_id;
    let req_market = network.get_market(REQ_NAME);
    let req_engine = &req_market.requestor_engine;
    let req_id = network.get_default_id(REQ_NAME);

    // when: expiration time is now
    let agreement_id = req_engine
        .create_agreement(req_id.clone(), &proposal_id, Utc::now())
        .await
        .unwrap();

    // try to wait a bit, because CI on Windows is failing here...
    tokio::time::delay_for(Duration::milliseconds(50).to_std().unwrap()).await;

    // than: a try to confirm agreement...
    let result = req_engine
        .confirm_agreement(req_id.clone(), &agreement_id, None)
        .await;

    // results with Expired error
    assert_err_eq!(
        AgreementError::UpdateState(
            agreement_id,
            AgreementDaoError::InvalidTransition {
                from: AgreementState::Expired,
                to: AgreementState::Pending
            }
        ),
        result,
    );
}

#[cfg_attr(not(feature = "test-suite"), ignore)]
#[serial_test::serial]
async fn agreement_expired_before_approval() {
    let network = MarketsNetwork::new(None)
        .await
        .add_market_instance(REQ_NAME)
        .await
        .add_market_instance(PROV_NAME)
        .await;

    let proposal_id = exchange_draft_proposals(&network, REQ_NAME, PROV_NAME)
        .await
        .unwrap()
        .proposal_id;
    let req_market = network.get_market(REQ_NAME);
    let req_engine = &req_market.requestor_engine;
    let req_id = network.get_default_id(REQ_NAME);

    // when: expiration time is now
    let agreement_id = req_engine
        .create_agreement(
            req_id.clone(),
            &proposal_id,
            Utc::now() + Duration::milliseconds(30),
        )
        .await
        .unwrap();

    // than: immediate confirm agreement should pass
    req_engine
        .confirm_agreement(req_id.clone(), &agreement_id, None)
        .await
        .unwrap();

    tokio::time::delay_for(Duration::milliseconds(50).to_std().unwrap()).await;

    // waiting for approval results with Expired error
    // bc Provider does not approve the Agreement
    let result = req_engine.wait_for_approval(&agreement_id, 0.1).await;

    assert_err_eq!(WaitForApprovalError::Expired(agreement_id), result);
}

#[cfg_attr(not(feature = "test-suite"), ignore)]
#[serial_test::serial]
async fn waiting_wo_confirmation_should_fail() {
    let network = MarketsNetwork::new(None)
        .await
        .add_market_instance(REQ_NAME)
        .await
        .add_market_instance(PROV_NAME)
        .await;

    let proposal_id = exchange_draft_proposals(&network, REQ_NAME, PROV_NAME)
        .await
        .unwrap()
        .proposal_id;
    let req_market = network.get_market(REQ_NAME);
    let req_engine = &req_market.requestor_engine;
    let req_id = network.get_default_id(REQ_NAME);

    // when: expiration time is now
    let agreement_id = req_engine
        .create_agreement(
            req_id.clone(),
            &proposal_id,
            Utc::now() + Duration::hours(1),
        )
        .await
        .unwrap();

    // waiting for approval results with not confirmed error
    let result = req_engine.wait_for_approval(&agreement_id, 0.1).await;
    assert_err_eq!(WaitForApprovalError::NotConfirmed(agreement_id), result);
}

#[cfg_attr(not(feature = "test-suite"), ignore)]
#[serial_test::serial]
async fn approval_before_confirmation_should_fail() {
    let network = MarketsNetwork::new(None)
        .await
        .add_market_instance(REQ_NAME)
        .await
        .add_market_instance(PROV_NAME)
        .await;

    let proposal_id = exchange_draft_proposals(&network, REQ_NAME, PROV_NAME)
        .await
        .unwrap()
        .proposal_id;
    let req_market = network.get_market(REQ_NAME);
    let req_engine = &req_market.requestor_engine;
    let req_id = network.get_default_id(REQ_NAME);
    let prov_id = network.get_default_id(PROV_NAME);

    // Requestor creates agreement with 1h expiration
    let agreement_id = req_engine
        .create_agreement(
            req_id.clone(),
            &proposal_id,
            Utc::now() + Duration::hours(1),
        )
        .await
        .unwrap();

    // Provider tries to approve the Agreement
    let result = network
        .get_market(PROV_NAME)
        .provider_engine
        .approve_agreement(prov_id.clone(), &agreement_id, None, 0.1)
        .await;

    // ... which results in not found error, bc there was no confirmation
    // so Requestor did not send an Agreement
    assert_err_eq!(AgreementError::NotFound(agreement_id), result);
}

#[cfg_attr(not(feature = "test-suite"), ignore)]
#[serial_test::serial]
async fn approval_without_waiting_should_pass() {
    let network = MarketsNetwork::new(None)
        .await
        .add_market_instance(REQ_NAME)
        .await
        .add_market_instance(PROV_NAME)
        .await;

    let proposal_id = exchange_draft_proposals(&network, REQ_NAME, PROV_NAME)
        .await
        .unwrap()
        .proposal_id;
    let req_market = network.get_market(REQ_NAME);
    let req_engine = &req_market.requestor_engine;
    let req_id = network.get_default_id(REQ_NAME);
    let prov_id = network.get_default_id(PROV_NAME);

    // Requestor creates agreement with 1h expiration
    let agreement_id = req_engine
        .create_agreement(
            req_id.clone(),
            &proposal_id,
            Utc::now() + Duration::hours(1),
        )
        .await
        .unwrap();

    // Confirms it immediately
    req_engine
        .confirm_agreement(req_id.clone(), &agreement_id, None)
        .await
        .unwrap();

    // Provider successfully approves the Agreement
    // even though Requestor does not wait for it
    network
        .get_market(PROV_NAME)
        .provider_engine
        .approve_agreement(
            prov_id.clone(),
            &agreement_id.translate(Owner::Provider),
            None,
            0.1,
        )
        .await
        .unwrap();
}

#[cfg_attr(not(feature = "test-suite"), ignore)]
#[serial_test::serial]
async fn waiting_after_approval_should_pass() {
    let network = MarketsNetwork::new(None)
        .await
        .add_market_instance(REQ_NAME)
        .await
        .add_market_instance(PROV_NAME)
        .await;

    let proposal_id = exchange_draft_proposals(&network, REQ_NAME, PROV_NAME)
        .await
        .unwrap()
        .proposal_id;
    let req_market = network.get_market(REQ_NAME);
    let req_engine = &req_market.requestor_engine;
    let req_id = network.get_default_id(REQ_NAME);
    let prov_id = network.get_default_id(PROV_NAME);

    // Requestor creates agreement with 1h expiration
    let agreement_id = req_engine
        .create_agreement(
            req_id.clone(),
            &proposal_id,
            Utc::now() + Duration::hours(1),
        )
        .await
        .unwrap();

    // Confirms it immediately
    req_engine
        .confirm_agreement(req_id.clone(), &agreement_id, None)
        .await
        .unwrap();

    // Provider successfully approves the Agreement
    network
        .get_market(PROV_NAME)
        .provider_engine
        .approve_agreement(
            prov_id.clone(),
            &agreement_id.clone().translate(Owner::Provider),
            None,
            0.1,
        )
        .await
        .unwrap();

    // Requestor successfully waits for the Agreement approval
    let approval_status = req_engine
        .wait_for_approval(&agreement_id, 0.1)
        .await
        .unwrap();
<<<<<<< HEAD
    assert_eq!(approval_status, ApprovalStatus::Approved);
=======
    assert_eq!(
        approval_status.to_string(),
        ApprovalStatus::Approved.to_string()
    );
>>>>>>> 360dbc2a
}

#[cfg_attr(not(feature = "test-suite"), ignore)]
#[serial_test::serial]
async fn second_approval_should_fail() {
    let network = MarketsNetwork::new(None)
        .await
        .add_market_instance(REQ_NAME)
        .await
        .add_market_instance(PROV_NAME)
        .await;

    let proposal_id = exchange_draft_proposals(&network, REQ_NAME, PROV_NAME)
        .await
        .unwrap()
        .proposal_id;
    let req_market = network.get_market(REQ_NAME);
    let req_engine = &req_market.requestor_engine;
    let req_id = network.get_default_id(REQ_NAME);
    let prov_id = network.get_default_id(PROV_NAME);

    // Requestor creates agreement with 1h expiration
    let agreement_id = req_engine
        .create_agreement(
            req_id.clone(),
            &proposal_id,
            Utc::now() + Duration::hours(1),
        )
        .await
        .unwrap();

    // Confirms it immediately
    req_engine
        .confirm_agreement(req_id.clone(), &agreement_id, None)
        .await
        .unwrap();

    // Provider successfully approves the Agreement
    // even though Requestor does not wait for it
    let prov_market = &network.get_market(PROV_NAME).provider_engine;

    // First approval succeeds
    prov_market
        .approve_agreement(
            prov_id.clone(),
            &agreement_id.clone().translate(Owner::Provider),
            None,
            0.1,
        )
        .await
        .unwrap();

    // ... but second fails
    let result = prov_market
        .approve_agreement(
            prov_id.clone(),
            &agreement_id.clone().translate(Owner::Provider),
            None,
            0.1,
        )
        .await;
    let agreement_id = agreement_id.clone().translate(Owner::Provider);
    assert_err_eq!(
        AgreementError::UpdateState(
            agreement_id,
            AgreementDaoError::InvalidTransition {
                from: AgreementState::Approved,
                to: AgreementState::Approved
            }
        ),
        result
    );
}

#[cfg_attr(not(feature = "test-suite"), ignore)]
#[serial_test::serial]
async fn second_waiting_should_pass() {
    let network = MarketsNetwork::new(None)
        .await
        .add_market_instance(REQ_NAME)
        .await
        .add_market_instance(PROV_NAME)
        .await;

    let proposal_id = exchange_draft_proposals(&network, REQ_NAME, PROV_NAME)
        .await
        .unwrap()
        .proposal_id;
    let req_market = network.get_market(REQ_NAME);
    let req_engine = &req_market.requestor_engine;
    let req_id = network.get_default_id(REQ_NAME);

    // Requestor creates agreement with 1h expiration
    let agreement_id = req_engine
        .create_agreement(
            req_id.clone(),
            &proposal_id,
            Utc::now() + Duration::hours(1),
        )
        .await
        .unwrap();

    // Confirms it immediately
    req_engine
        .confirm_agreement(req_id.clone(), &agreement_id, None)
        .await
        .unwrap();

    // Provider successfully approves the Agreement
    let prov_id = network.get_default_id(PROV_NAME);
    network
        .get_market(PROV_NAME)
        .provider_engine
        .approve_agreement(
            prov_id.clone(),
            &agreement_id.clone().translate(Owner::Provider),
            None,
            0.1,
        )
        .await
        .unwrap();

    // Requestor successfully waits for the Agreement approval first time
    let approval_status = req_engine
        .wait_for_approval(&agreement_id, 0.1)
        .await
        .unwrap();
<<<<<<< HEAD
    assert_eq!(approval_status, ApprovalStatus::Approved);
=======
    assert_eq!(
        approval_status.to_string(),
        ApprovalStatus::Approved.to_string()
    );
>>>>>>> 360dbc2a

    // second wait should also succeed
    let approval_status = req_engine
        .wait_for_approval(&agreement_id, 0.1)
        .await
        .unwrap();
<<<<<<< HEAD
    assert_eq!(approval_status, ApprovalStatus::Approved);
=======
    assert_eq!(
        approval_status.to_string(),
        ApprovalStatus::Approved.to_string()
    );
>>>>>>> 360dbc2a
}

#[cfg_attr(not(feature = "test-suite"), ignore)]
#[serial_test::serial]
async fn net_err_while_confirming() {
    let network = MarketsNetwork::new(None)
        .await
        .add_market_instance(REQ_NAME)
        .await
        .add_market_instance(PROV_NAME)
        .await;

    let proposal_id = exchange_draft_proposals(&network, REQ_NAME, PROV_NAME)
        .await
        .unwrap()
        .proposal_id;
    let req_market = network.get_market(REQ_NAME);
    let req_engine = &req_market.requestor_engine;
    let req_id = network.get_default_id(REQ_NAME);

    // Requestor creates agreement with 1h expiration
    let agreement_id = req_engine
        .create_agreement(
            req_id.clone(),
            &proposal_id,
            Utc::now() + Duration::hours(1),
        )
        .await
        .unwrap();

    // when
    network.break_networking_for(PROV_NAME).unwrap();

    // then confirm should
    let result = req_engine
        .confirm_agreement(req_id.clone(), &agreement_id, None)
        .await;
    match result.unwrap_err() {
        AgreementError::ProtocolCreate(_) => (),
        e => panic!("expected protocol error, but got: {}", e),
    };
}

#[cfg_attr(not(feature = "test-suite"), ignore)]
#[serial_test::serial]
async fn net_err_while_approving() {
    let network = MarketsNetwork::new(None)
        .await
        .add_market_instance(REQ_NAME)
        .await
        .add_market_instance(PROV_NAME)
        .await;

    let proposal_id = exchange_draft_proposals(&network, REQ_NAME, PROV_NAME)
        .await
        .unwrap()
        .proposal_id;
    let req_market = network.get_market(REQ_NAME);
    let req_engine = &req_market.requestor_engine;
    let req_id = network.get_default_id(REQ_NAME);

    // Requestor creates agreement with 1h expiration
    let agreement_id = req_engine
        .create_agreement(
            req_id.clone(),
            &proposal_id,
            Utc::now() + Duration::hours(1),
        )
        .await
        .unwrap();

    // Confirms it immediately
    req_engine
        .confirm_agreement(req_id.clone(), &agreement_id, None)
        .await
        .unwrap();

    // when
    network.break_networking_for(REQ_NAME).unwrap();

    // then approve should fail
    let prov_id = network.get_default_id(PROV_NAME);
    let result = network
        .get_market(PROV_NAME)
        .provider_engine
        .approve_agreement(
            prov_id.clone(),
            &agreement_id.clone().translate(Owner::Provider),
            None,
            0.1,
        )
        .await;

    match result.unwrap_err() {
        AgreementError::ProtocolApprove(_) => (),
        e => panic!("expected protocol error, but got: {}", e),
    };
}

/// Requestor can create Agreements only from Proposals, that came from Provider.
/// He can turn his own Proposal into Agreement.
#[cfg_attr(not(feature = "test-suite"), ignore)]
#[serial_test::serial]
async fn cant_promote_requestor_proposal() {
    let network = MarketsNetwork::new(None)
        .await
        .add_market_instance(REQ_NAME)
        .await
        .add_market_instance(PROV_NAME)
        .await;

    let NegotiationHelper {
        proposal_id,
        demand_id,
        ..
    } = exchange_draft_proposals(&network, REQ_NAME, PROV_NAME)
        .await
        .unwrap();

    let req_market = network.get_market(REQ_NAME);
    let req_engine = &req_market.requestor_engine;
    let req_id = network.get_default_id(REQ_NAME);

    let our_proposal = sample_demand();
    let our_proposal_id = req_market
        .requestor_engine
        .counter_proposal(&demand_id, &proposal_id, &our_proposal, &req_id)
        .await
        .unwrap();

    // Requestor tries to promote his own Proposal to Agreement.
    match req_engine
        .create_agreement(
            req_id.clone(),
            &our_proposal_id,
            Utc::now() + Duration::hours(1),
        )
        .await
    {
        Err(AgreementError::OwnProposal(id)) => assert_eq!(id, our_proposal_id),
        e => panic!("Expected AgreementError::OwnProposal, got: {:?}", e),
    }
}

/// Requestor can't create Agreement from initial Proposal. At least one step
/// of negotiations must happen, before he can create Agreement.
#[cfg_attr(not(feature = "test-suite"), ignore)]
#[serial_test::serial]
async fn cant_promote_initial_proposal() {
    let network = MarketsNetwork::new(None)
        .await
        .add_market_instance(REQ_NAME)
        .await
        .add_market_instance(PROV_NAME)
        .await;

    let req_market = network.get_market(REQ_NAME);
    let req_identity = network.get_default_id(REQ_NAME);
    let prov_market = network.get_market(PROV_NAME);
    let prov_identity = network.get_default_id(PROV_NAME);

    let demand_id = req_market
        .subscribe_demand(&sample_demand(), &req_identity)
        .await
        .unwrap();
    prov_market
        .subscribe_offer(&sample_offer(), &prov_identity)
        .await
        .unwrap();

    let proposal = requestor::query_proposal(&req_market, &demand_id, 1)
        .await
        .unwrap();
    let proposal_id = proposal.get_proposal_id().unwrap();

    match req_market
        .requestor_engine
        .create_agreement(
            req_identity.clone(),
            &proposal_id,
            Utc::now() + Duration::hours(1),
        )
        .await
    {
        Err(AgreementError::NoNegotiations(id)) => assert_eq!(id, proposal_id),
        e => panic!("Expected AgreementError::NoNegotiations, got: {:?}", e),
    }
}

/// Requestor can promote only last proposal in negotiation chain.
/// If negotiations were more advanced, `create_agreement` will end with error.
#[cfg_attr(not(feature = "test-suite"), ignore)]
#[serial_test::serial]
async fn cant_promote_not_last_proposal() {
    let network = MarketsNetwork::new(None)
        .await
        .add_market_instance(REQ_NAME)
        .await
        .add_market_instance(PROV_NAME)
        .await;

    let NegotiationHelper {
        proposal_id,
        demand_id,
        ..
    } = exchange_draft_proposals(&network, REQ_NAME, PROV_NAME)
        .await
        .unwrap();

    let req_market = network.get_market(REQ_NAME);
    let req_engine = &req_market.requestor_engine;
    let req_id = network.get_default_id(REQ_NAME);

    let our_proposal = sample_demand();
    req_market
        .requestor_engine
        .counter_proposal(&demand_id, &proposal_id, &our_proposal, &req_id)
        .await
        .unwrap();

    // Requestor tries to promote Proposal that was already followed by
    // further negotiations.
    match req_engine
        .create_agreement(
            req_id.clone(),
            &proposal_id,
            Utc::now() + Duration::hours(1),
        )
        .await
    {
        Err(AgreementError::ProposalCountered(id)) => assert_eq!(id, proposal_id),
        e => panic!("Expected AgreementError::ProposalCountered, got: {:?}", e),
    }
}

#[cfg_attr(not(feature = "test-suite"), ignore)]
#[serial_test::serial]
async fn test_terminate() {
    let network = MarketsNetwork::new(None)
        .await
        .add_market_instance(REQ_NAME)
        .await
        .add_market_instance(PROV_NAME)
        .await;
    let req_market = network.get_market(REQ_NAME);
    let prov_market = network.get_market(PROV_NAME);
    let req_identity = network.get_default_id(REQ_NAME);
    let req_agreement_dao = req_market.db.as_dao::<AgreementDao>();
    let prov_agreement_dao = prov_market.db.as_dao::<AgreementDao>();
    let agreement_1 = generate_agreement(1, (Utc::now() + Duration::days(1)).naive_utc());
    req_agreement_dao.save(agreement_1.clone()).await.unwrap();
    prov_agreement_dao.save(agreement_1.clone()).await.unwrap();

    let reason =
        serde_json::from_value(serde_json::json!({"ala":"ma kota","message": "coś"})).unwrap();
    req_market
        .terminate_agreement(req_identity, agreement_1.id, Some(reason))
        .await
        .ok();
}

#[cfg_attr(not(feature = "test-suite"), ignore)]
#[serial_test::serial]
async fn test_terminate_not_existing_agreement() {
    let network = MarketsNetwork::new(None)
        .await
        .add_market_instance(REQ_NAME)
        .await
        .add_market_instance(PROV_NAME)
        .await;

    let req_market = network.get_market(REQ_NAME);
    let req_id = network.get_default_id(REQ_NAME);

    negotiate_agreement(
        &network,
        REQ_NAME,
        PROV_NAME,
        "negotiation",
        "r-session",
        "p-session",
    )
    .await
    .unwrap();

    let not_existing_agreement = generate_agreement(1, Utc::now().naive_utc()).id;

    let result = req_market
        .terminate_agreement(
            req_id,
            not_existing_agreement.clone(),
            Some(gen_reason("Success")),
        )
        .await;

    match result.unwrap_err() {
        AgreementError::NotFound(id) => assert_eq!(not_existing_agreement, id),
        e => panic!("Expected AgreementError::NotFound, got: {}", e),
    };
}

/// Terminate is allowed only in `Approved` state of Agreement.
/// TODO: Add tests for terminate_agreement in Cancelled and Rejected state after
///  endpoints will be implemented.
#[cfg_attr(not(feature = "test-suite"), ignore)]
#[serial_test::serial]
async fn test_terminate_from_wrong_states() {
    let network = MarketsNetwork::new(None)
        .await
        .add_market_instance(REQ_NAME)
        .await
        .add_market_instance(PROV_NAME)
        .await;

    let proposal_id = exchange_draft_proposals(&network, REQ_NAME, PROV_NAME)
        .await
        .unwrap()
        .proposal_id;

    let req_market = network.get_market(REQ_NAME);
    let req_id = network.get_default_id(REQ_NAME);
    let prov_market = network.get_market(PROV_NAME);

    let agreement_id = req_market
        .requestor_engine
        .create_agreement(
            req_id.clone(),
            &proposal_id,
            Utc::now() + Duration::hours(1),
        )
        .await
        .unwrap();

    let result = req_market
        .terminate_agreement(
            req_id.clone(),
            agreement_id.clone(),
            Some(gen_reason("Failure")),
        )
        .await;

    match result {
        Ok(_) => panic!("Terminate Agreement should fail."),
        Err(AgreementError::UpdateState(
            id,
            AgreementDaoError::InvalidTransition {
                from: AgreementState::Proposal,
                to: AgreementState::Terminated,
            },
        )) => {
            assert_eq!(id, agreement_id)
        }
        e => panic!("Wrong error returned, got: {:?}", e),
    };

    req_market
        .requestor_engine
        .confirm_agreement(req_id.clone(), &agreement_id, None)
        .await
        .unwrap();

    // Terminate can be done on both sides at this moment.
    let result = req_market
        .terminate_agreement(
            req_id.clone(),
            agreement_id.clone(),
            Some(gen_reason("Failure")),
        )
        .await;

    match result {
        Ok(_) => panic!("Terminate Agreement should fail."),
        Err(AgreementError::UpdateState(
            id,
            AgreementDaoError::InvalidTransition {
                from: AgreementState::Pending,
                to: AgreementState::Terminated,
            },
        )) => {
            assert_eq!(id, agreement_id)
        }
        e => panic!("Wrong error returned, got: {:?}", e),
    };

    let agreement_id = agreement_id.clone().translate(Owner::Provider);

    let result = prov_market
        .terminate_agreement(req_id, agreement_id.clone(), Some(gen_reason("Failure")))
        .await;

    match result {
        Ok(_) => panic!("Terminate Agreement should fail."),
        Err(AgreementError::UpdateState(
            id,
            AgreementDaoError::InvalidTransition {
                from: AgreementState::Pending,
                to: AgreementState::Terminated,
            },
        )) => {
            assert_eq!(id, agreement_id)
        }
        e => panic!("Wrong error returned, got: {:?}", e),
    };
}

/// We expect, that reason string is structured and can\
/// be deserialized to `Reason` struct.
#[cfg_attr(not(feature = "test-suite"), ignore)]
#[serial_test::serial]
async fn test_terminate_invalid_reason() {
    let network = MarketsNetwork::new(None)
        .await
        .add_market_instance(REQ_NAME)
        .await
        .add_market_instance(PROV_NAME)
        .await;

    let agreement_id = negotiate_agreement(
        &network,
        REQ_NAME,
        PROV_NAME,
        "negotiation",
        "r-session",
        "p-session",
    )
    .await
    .unwrap()
    .r_agreement;

    let mut app = network.get_rest_app(REQ_NAME).await;
    let url = format!(
        "/market-api/v1/agreements/{}/terminate",
        agreement_id.into_client(),
    );

    let reason = "Unstructured message. Should be json.".to_string();
    let req = test::TestRequest::post()
        .uri(&url)
        .set_payload(Bytes::copy_from_slice(reason.as_bytes()))
        .to_request();

    let resp = test::call_service(&mut app, req).await;
    assert_eq!(resp.status(), StatusCode::BAD_REQUEST);

    let reason = "{'no_message_field': 'Reason expects message field'}".to_string();
    let req = test::TestRequest::post()
        .uri(&url)
        .set_payload(Bytes::copy_from_slice(reason.as_bytes()))
        .to_request();

    let resp = test::call_service(&mut app, req).await;
    assert_eq!(resp.status(), StatusCode::BAD_REQUEST);
}<|MERGE_RESOLUTION|>--- conflicted
+++ resolved
@@ -1,7 +1,7 @@
 use actix_web::{http::StatusCode, test, web::Bytes};
 use chrono::{Duration, Utc};
 
-use ya_core_model::market;
+use ya_core_model::{market, Role};
 use ya_market::assert_err_eq;
 use ya_market::testing::{
     agreement_utils::{gen_reason, negotiate_agreement},
@@ -10,13 +10,8 @@
     mock_agreement::generate_agreement,
     mock_node::MarketServiceExt,
     proposal_util::{exchange_draft_proposals, NegotiationHelper},
-<<<<<<< HEAD
-    AgreementDao, AgreementError, AgreementStateError, ApprovalStatus, MarketsNetwork, Owner,
-    ProposalState, WaitForApprovalError,
-=======
     AgreementDao, AgreementDaoError, AgreementError, AgreementState, ApprovalStatus,
-    MarketsNetwork, OwnerType, ProposalState, WaitForApprovalError,
->>>>>>> 360dbc2a
+    MarketsNetwork, Owner, ProposalState, WaitForApprovalError,
 };
 use ya_service_bus::{typed as bus, RpcEndpoint};
 
@@ -43,15 +38,6 @@
     let prov_id = network.get_default_id(PROV_NAME);
 
     let agreement_id = req_engine
-<<<<<<< HEAD
-        .create_agreement(req_id.clone(), &proposal_id, Utc::now())
-        .await
-        .unwrap();
-    let agreement = bus::service(network.node_gsb_prefixes(REQ_NAME).0)
-        .send(market::GetAgreement::as_requestor(
-            agreement_id.into_client(),
-        ))
-=======
         .create_agreement(
             req_id.clone(),
             &proposal_id,
@@ -70,18 +56,15 @@
     let agreement = bus::service(network.node_gsb_prefixes(REQ_NAME).0)
         .send(market::GetAgreement {
             agreement_id: agreement_id.into_client(),
+            role: Role::Requestor,
         })
->>>>>>> 360dbc2a
         .await
         .unwrap()
         .unwrap();
     assert_eq!(agreement.agreement_id, agreement_id.into_client());
     assert_eq!(agreement.demand.requestor_id, req_id.identity);
     assert_eq!(agreement.offer.provider_id, prov_id.identity);
-<<<<<<< HEAD
-=======
     assert_eq!(agreement.app_session_id, sess_id);
->>>>>>> 360dbc2a
 }
 
 #[cfg_attr(not(feature = "test-suite"), ignore)]
@@ -141,11 +124,7 @@
         .create_agreement(req_id.clone(), &proposal_id, Utc::now())
         .await
         .unwrap()
-<<<<<<< HEAD
         .translate(Owner::Provider);
-=======
-        .translate(OwnerType::Provider);
->>>>>>> 360dbc2a
 
     let result = req_market.get_agreement(&agreement_id, &req_id).await;
     assert!(result.is_err());
@@ -208,14 +187,7 @@
             .await
             .unwrap();
 
-<<<<<<< HEAD
         assert_eq!(approval_status, ApprovalStatus::Approved);
-=======
-        assert_eq!(
-            approval_status.to_string(),
-            ApprovalStatus::Approved.to_string()
-        );
->>>>>>> 360dbc2a
     });
 
     // Provider approves the Agreement and waits for ack
@@ -590,14 +562,7 @@
         .wait_for_approval(&agreement_id, 0.1)
         .await
         .unwrap();
-<<<<<<< HEAD
     assert_eq!(approval_status, ApprovalStatus::Approved);
-=======
-    assert_eq!(
-        approval_status.to_string(),
-        ApprovalStatus::Approved.to_string()
-    );
->>>>>>> 360dbc2a
 }
 
 #[cfg_attr(not(feature = "test-suite"), ignore)]
@@ -725,28 +690,14 @@
         .wait_for_approval(&agreement_id, 0.1)
         .await
         .unwrap();
-<<<<<<< HEAD
     assert_eq!(approval_status, ApprovalStatus::Approved);
-=======
-    assert_eq!(
-        approval_status.to_string(),
-        ApprovalStatus::Approved.to_string()
-    );
->>>>>>> 360dbc2a
 
     // second wait should also succeed
     let approval_status = req_engine
         .wait_for_approval(&agreement_id, 0.1)
         .await
         .unwrap();
-<<<<<<< HEAD
     assert_eq!(approval_status, ApprovalStatus::Approved);
-=======
-    assert_eq!(
-        approval_status.to_string(),
-        ApprovalStatus::Approved.to_string()
-    );
->>>>>>> 360dbc2a
 }
 
 #[cfg_attr(not(feature = "test-suite"), ignore)]
