use chrono::{Duration, Utc};

use ya_market::testing::agreement_utils::{gen_reason, negotiate_agreement};
use ya_market::testing::events_helper::requestor::expect_approve;
use ya_market::testing::proposal_util::exchange_draft_proposals;
use ya_market::testing::MarketsNetwork;
use ya_market::testing::{ApprovalStatus, Owner};

use ya_client::model::market::agreement_event::AgreementTerminator;
use ya_client::model::market::AgreementEventType;

const REQ_NAME: &str = "Node-1";
const PROV_NAME: &str = "Node-2";

#[cfg_attr(not(feature = "test-suite"), ignore)]
#[serial_test::serial]
async fn test_agreement_approved_event() {
    let network = MarketsNetwork::new(None)
        .await
        .add_market_instance(REQ_NAME)
        .await
        .add_market_instance(PROV_NAME)
        .await;

    let proposal_id = exchange_draft_proposals(&network, REQ_NAME, PROV_NAME)
        .await
        .unwrap()
        .proposal_id;
    let req_market = network.get_market(REQ_NAME);
    let req_engine = &req_market.requestor_engine;
    let req_id = network.get_default_id(REQ_NAME);
    let prov_id = network.get_default_id(PROV_NAME);
    let prov_market = network.get_market(PROV_NAME);

    let agreement_id = req_engine
        .create_agreement(
            req_id.clone(),
            &proposal_id,
            Utc::now() + Duration::hours(1),
        )
        .await
        .unwrap();

    let confirm_timestamp = Utc::now();
    req_engine
        .confirm_agreement(req_id.clone(), &agreement_id, None)
        .await
        .unwrap();

    // Provider will approve agreement after some delay.
    let agr_id = agreement_id.clone();
    let from_timestamp = confirm_timestamp.clone();
    let query_handle = tokio::task::spawn_local(async move {
        tokio::time::delay_for(std::time::Duration::from_millis(20)).await;
        prov_market
            .provider_engine
            .approve_agreement(
                network.get_default_id(PROV_NAME),
                &agr_id.clone().translate(Owner::Provider),
                None,
                0.1,
            )
            .await
            .unwrap();

        // We expect, that both Provider and Requestor will get event.
        let events = prov_market
            .query_agreement_events(&None, 0.1, Some(2), from_timestamp, &prov_id)
            .await
            .unwrap();

        // Expect single event
        assert_eq!(events.len(), 1);
        assert_eq!(events[0].agreement_id, agr_id.into_client());

        match &events[0].event_type {
            AgreementEventType::AgreementApprovedEvent => (),
            e => panic!(
                "Expected AgreementEventType::AgreementApprovedEvent, got: {:?}",
                e
            ),
        };
    });

    let events = req_market
        .query_agreement_events(&None, 0.5, Some(2), confirm_timestamp, &req_id)
        .await
        .unwrap();

    // Expect single event
    assert_eq!(events.len(), 1);
    assert_eq!(events[0].agreement_id, agreement_id.into_client());

    match &events[0].event_type {
        AgreementEventType::AgreementApprovedEvent => (),
        e => panic!(
            "Expected AgreementEventType::AgreementApprovedEvent, got: {:?}",
            e
        ),
    };

    // Protect from eternal waiting.
    tokio::time::timeout(Duration::milliseconds(600).to_std().unwrap(), query_handle)
        .await
        .unwrap()
        .unwrap();
}

/// Both endpoints Agreement events and wait_for_approval should work properly.
#[cfg_attr(not(feature = "test-suite"), ignore)]
#[serial_test::serial]
async fn test_agreement_events_and_wait_for_approval() {
    let network = MarketsNetwork::new(None)
        .await
        .add_market_instance(REQ_NAME)
        .await
        .add_market_instance(PROV_NAME)
        .await;

    let proposal_id = exchange_draft_proposals(&network, REQ_NAME, PROV_NAME)
        .await
        .unwrap()
        .proposal_id;
    let req_market = network.get_market(REQ_NAME);
    let req_engine = &req_market.requestor_engine;
    let req_id = network.get_default_id(REQ_NAME);
    let prov_market = network.get_market(PROV_NAME);

    let agreement_id = req_engine
        .create_agreement(
            req_id.clone(),
            &proposal_id,
            Utc::now() + Duration::hours(1),
        )
        .await
        .unwrap();

    let confirm_timestamp = Utc::now();
    req_engine
        .confirm_agreement(req_id.clone(), &agreement_id, None)
        .await
        .unwrap();

    let agr_id = agreement_id.clone();
    let requestor = req_market.clone();
    let wait_handle = tokio::task::spawn_local(async move {
        let status = requestor
            .requestor_engine
            .wait_for_approval(&agr_id, 60.0)
            .await
            .unwrap();
        assert_eq!(status, ApprovalStatus::Approved);
    });

    // Provider will approve agreement after some delay.
    let agr_id = agreement_id.clone();
    let query_handle = tokio::task::spawn_local(async move {
        tokio::time::delay_for(std::time::Duration::from_millis(20)).await;
        prov_market
            .provider_engine
            .approve_agreement(
                network.get_default_id(PROV_NAME),
                &agr_id.clone().translate(Owner::Provider),
                None,
                0.1,
            )
            .await
            .unwrap();
    });

    let events = req_market
        .query_agreement_events(&None, 0.5, Some(2), confirm_timestamp, &req_id)
        .await
        .unwrap();

    // Expect single event
    assert_eq!(
        expect_approve(events, 0).unwrap(),
        agreement_id.into_client()
    );

    // Protect from eternal waiting.
    tokio::time::timeout(Duration::milliseconds(600).to_std().unwrap(), query_handle)
        .await
        .unwrap()
        .unwrap();
    tokio::time::timeout(Duration::milliseconds(20).to_std().unwrap(), wait_handle)
        .await
        .unwrap()
        .unwrap();
}

/// We expect to get AgreementTerminatedEvent on both sides Provider and Requestor
/// after terminate_agreement endpoint was called.
#[cfg_attr(not(feature = "test-suite"), ignore)]
#[serial_test::serial]
async fn test_agreement_terminated_event() {
    let network = MarketsNetwork::new(None)
        .await
        .add_market_instance(REQ_NAME)
        .await
        .add_market_instance(PROV_NAME)
        .await;

    let req_market = network.get_market(REQ_NAME);
    let req_id = network.get_default_id(REQ_NAME);
    let prov_id = network.get_default_id(PROV_NAME);
    let prov_market = network.get_market(PROV_NAME);

    let negotiation = negotiate_agreement(
        &network,
        REQ_NAME,
        PROV_NAME,
        "negotiation",
        "r-session",
        "p-session",
    )
    .await
    .unwrap();

    // Take timestamp to filter AgreementApproved which should happen before.
    let reference_timestamp = Utc::now();
    prov_market
        .terminate_agreement(
            prov_id.clone(),
            negotiation.p_agreement.clone(),
            Some(gen_reason("Expired")),
        )
        .await
        .unwrap();

    // == PROVIDER
    let events = prov_market
<<<<<<< HEAD
        .query_agreement_events(&None, 0.1, Some(2), reference_timestamp, &prov_id)
=======
        .query_agreement_events(&None, 3.0, Some(2), reference_timestamp, &prov_id)
>>>>>>> 360dbc2a
        .await
        .unwrap();

    // Expect single event
    assert_eq!(events.len(), 1);
    assert_eq!(
        events[0].agreement_id,
        negotiation.p_agreement.into_client()
    );

    match &events[0].event_type {
        AgreementEventType::AgreementTerminatedEvent {
            terminator, reason, ..
        } => {
            assert_eq!(terminator, &AgreementTerminator::Provider);
            assert_ne!(reason, &None);
            assert_eq!(reason.as_ref().unwrap().message, "Expired");
        }
        e => panic!(
            "Expected AgreementEventType::AgreementTerminatedEvent, got: {:?}",
            e
        ),
    };

    // == REQUESTOR
    let events = req_market
<<<<<<< HEAD
        .query_agreement_events(&None, 1.0, Some(2), reference_timestamp, &req_id)
=======
        .query_agreement_events(&None, 3.0, Some(2), reference_timestamp, &req_id)
>>>>>>> 360dbc2a
        .await
        .unwrap();

    // Expect single event
    assert_eq!(events.len(), 1);
    assert_eq!(
        events[0].agreement_id,
        negotiation.r_agreement.into_client()
    );

    match &events[0].event_type {
        AgreementEventType::AgreementTerminatedEvent {
            terminator, reason, ..
        } => {
            assert_eq!(terminator, &AgreementTerminator::Provider);
            assert!(reason.is_some());
            assert_eq!(reason.as_ref().unwrap().message, "Expired");
        }
        e => panic!(
            "Expected AgreementEventType::AgreementTerminatedEvent, got: {:?}",
            e
        ),
    };
<<<<<<< HEAD
=======
}

/// Tests if AgreementEvents notifications work as expected.
#[cfg_attr(not(feature = "test-suite"), ignore)]
#[serial_test::serial]
async fn test_waiting_for_agreement_event() {
    let network = MarketsNetwork::new(None)
        .await
        .add_market_instance(REQ_NAME)
        .await
        .add_market_instance(PROV_NAME)
        .await;

    let req_market = network.get_market(REQ_NAME);
    let req_id = network.get_default_id(REQ_NAME);
    let prov_id = network.get_default_id(PROV_NAME);
    let prov_market = network.get_market(PROV_NAME);

    let negotiation = negotiate_agreement(
        &network,
        REQ_NAME,
        PROV_NAME,
        "negotiation",
        "r-session",
        "p-session",
    )
    .await
    .unwrap();

    // Take timestamp to filter AgreementApproved which should happen before.
    let reference_timestamp = Utc::now();
    let p_agreement = negotiation.p_agreement.clone();

    // Terminate agreement with delay, so event will have to be woken up.
    tokio::task::spawn_local(async move {
        tokio::time::delay_for(std::time::Duration::from_millis(1200)).await;
        prov_market
            .terminate_agreement(prov_id.clone(), p_agreement, Some(gen_reason("Expired")))
            .await
            .unwrap();
    });

    let events = req_market
        .query_agreement_events(&None, 3.0, Some(2), reference_timestamp, &req_id)
        .await
        .unwrap();

    assert_eq!(events.len(), 1);
    assert_eq!(
        events[0].agreement_id,
        negotiation.r_agreement.into_client()
    );
>>>>>>> 360dbc2a
}<|MERGE_RESOLUTION|>--- conflicted
+++ resolved
@@ -231,11 +231,7 @@
 
     // == PROVIDER
     let events = prov_market
-<<<<<<< HEAD
-        .query_agreement_events(&None, 0.1, Some(2), reference_timestamp, &prov_id)
-=======
         .query_agreement_events(&None, 3.0, Some(2), reference_timestamp, &prov_id)
->>>>>>> 360dbc2a
         .await
         .unwrap();
 
@@ -262,11 +258,7 @@
 
     // == REQUESTOR
     let events = req_market
-<<<<<<< HEAD
-        .query_agreement_events(&None, 1.0, Some(2), reference_timestamp, &req_id)
-=======
         .query_agreement_events(&None, 3.0, Some(2), reference_timestamp, &req_id)
->>>>>>> 360dbc2a
         .await
         .unwrap();
 
@@ -290,8 +282,6 @@
             e
         ),
     };
-<<<<<<< HEAD
-=======
 }
 
 /// Tests if AgreementEvents notifications work as expected.
@@ -344,5 +334,4 @@
         events[0].agreement_id,
         negotiation.r_agreement.into_client()
     );
->>>>>>> 360dbc2a
 }