use chrono::{DateTime, NaiveDateTime, Utc};
use diesel::sql_types::Text;
use std::fmt::Debug;

<<<<<<< HEAD
use crate::db::model::{AgreementId, Owner};
=======
use crate::db::model::{Agreement, AgreementId, AgreementState, OwnerType};
>>>>>>> 360dbc2a
use crate::db::schema::market_agreement_event;

use ya_client::model::market::agreement_event::AgreementTerminator;
use ya_client::model::market::{
    AgreementEventType as ClientEventType, AgreementOperationEvent as ClientEvent, Reason,
};
use ya_diesel_utils::DbTextField;

#[derive(
    DbTextField,
    strum_macros::EnumString,
    derive_more::Display,
    AsExpression,
    FromSqlRow,
    PartialEq,
    Debug,
    Clone,
    Copy,
)]
#[sql_type = "Text"]
pub enum AgreementEventType {
    Approved,
    Rejected,
    Cancelled,
    Terminated,
}

#[derive(Clone, Debug, Queryable)]
pub struct AgreementEvent {
    pub id: i32,
    pub agreement_id: AgreementId,
    pub event_type: AgreementEventType,
    pub timestamp: NaiveDateTime,
    pub issuer: Owner,
    pub reason: Option<String>,
    pub signature: Option<String>,
}

#[derive(Clone, Debug, Insertable)]
#[table_name = "market_agreement_event"]
pub struct NewAgreementEvent {
    pub agreement_id: AgreementId,
    pub event_type: AgreementEventType,
<<<<<<< HEAD
    pub issuer: Owner,
=======
    pub timestamp: NaiveDateTime,
    pub issuer: OwnerType,
>>>>>>> 360dbc2a
    pub reason: Option<String>,
}

#[derive(thiserror::Error, Debug, Clone)]
#[error("Error creating Event from the Agreement: {0}")]
pub struct EventFromAgreementError(pub String);

impl NewAgreementEvent {
    pub(crate) fn new(
        agreement: &Agreement,
        reason: Option<String>,
        terminator: OwnerType,
    ) -> Result<Self, EventFromAgreementError> {
        Ok(Self {
            agreement_id: agreement.id.clone(),
            event_type: match agreement.state {
                AgreementState::Pending | AgreementState::Proposal | AgreementState::Expired => {
                    let msg = format!("Wrong [{}] state {}", agreement.id, agreement.state);
                    log::error!("{}", msg);
                    return Err(EventFromAgreementError(msg));
                }
                AgreementState::Cancelled => AgreementEventType::Cancelled,
                AgreementState::Rejected => AgreementEventType::Rejected,
                AgreementState::Approved => AgreementEventType::Approved,
                AgreementState::Terminated => AgreementEventType::Terminated,
            },
            timestamp: Utc::now().naive_utc(),
            issuer: terminator,
            reason,
        })
    }
}

impl AgreementEvent {
    pub fn into_client(self) -> ClientEvent {
        let agreement_id = self.agreement_id.into_client();
        let event_date = DateTime::<Utc>::from_utc(self.timestamp, Utc);
        let reason = self
            .reason
            .map(|reason| serde_json::from_str::<Reason>(&reason))
            .map(|result| result.map_err(|e| {
                log::warn!(
                    "Agreement Event with not parsable Reason in database. Error: {}. Shouldn't happen \
                     because market is responsible for rejecting invalid Reasons.", e
                )
            }).ok())
            .flatten();

        match self.event_type {
            AgreementEventType::Approved => ClientEvent {
                agreement_id,
                event_date,
                event_type: ClientEventType::AgreementApprovedEvent,
            },
            AgreementEventType::Cancelled => ClientEvent {
                agreement_id,
                event_date,
                event_type: ClientEventType::AgreementCancelledEvent { reason }
            },
            AgreementEventType::Rejected => ClientEvent {
                agreement_id,
                event_date,
                event_type: ClientEventType::AgreementRejectedEvent { reason }
            },
            AgreementEventType::Terminated => ClientEvent {
                agreement_id,
                event_date,
                event_type: ClientEventType::AgreementTerminatedEvent {
                    terminator: match self.issuer {
                        Owner::Provider => AgreementTerminator::Provider,
                        Owner::Requestor => AgreementTerminator::Requestor,
                    },
                    reason,
                    signature: self.signature.unwrap_or_else(|| {
                        log::warn!("AgreementTerminatedEvent without signature in database. This shouldn't happen, because \
                                    Market is responsible for signing events and rejecting invalid signatures from other markets.");
                        "".to_string()
                    }),
                }
            },
        }
    }
}<|MERGE_RESOLUTION|>--- conflicted
+++ resolved
@@ -2,11 +2,7 @@
 use diesel::sql_types::Text;
 use std::fmt::Debug;
 
-<<<<<<< HEAD
-use crate::db::model::{AgreementId, Owner};
-=======
-use crate::db::model::{Agreement, AgreementId, AgreementState, OwnerType};
->>>>>>> 360dbc2a
+use crate::db::model::{Agreement, AgreementId, AgreementState, Owner};
 use crate::db::schema::market_agreement_event;
 
 use ya_client::model::market::agreement_event::AgreementTerminator;
@@ -50,12 +46,8 @@
 pub struct NewAgreementEvent {
     pub agreement_id: AgreementId,
     pub event_type: AgreementEventType,
-<<<<<<< HEAD
+    pub timestamp: NaiveDateTime,
     pub issuer: Owner,
-=======
-    pub timestamp: NaiveDateTime,
-    pub issuer: OwnerType,
->>>>>>> 360dbc2a
     pub reason: Option<String>,
 }
 
@@ -67,7 +59,7 @@
     pub(crate) fn new(
         agreement: &Agreement,
         reason: Option<String>,
-        terminator: OwnerType,
+        terminator: Owner,
     ) -> Result<Self, EventFromAgreementError> {
         Ok(Self {
             agreement_id: agreement.id.clone(),
