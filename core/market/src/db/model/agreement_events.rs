use chrono::{DateTime, NaiveDateTime, Utc};
use diesel::sql_types::Text;
use std::fmt::Debug;

use crate::db::model::{AgreementId, Owner};
use crate::db::schema::market_agreement_event;

use ya_client::model::market::agreement_event::AgreementTerminator;
<<<<<<< HEAD
use ya_client::model::market::{AgreementOperationEvent as ClientEvent, Reason};
=======
use ya_client::model::market::{
    AgreementEventType as ClientEventType, AgreementOperationEvent as ClientEvent, Reason,
};
>>>>>>> 1d369239
use ya_diesel_utils::DbTextField;

#[derive(
    DbTextField,
    strum_macros::EnumString,
    derive_more::Display,
    AsExpression,
    FromSqlRow,
    PartialEq,
    Debug,
    Clone,
    Copy,
)]
#[sql_type = "Text"]
pub enum AgreementEventType {
    Approved,
    Rejected,
    Cancelled,
    Terminated,
}

#[derive(Clone, Debug, Queryable)]
pub struct AgreementEvent {
    pub id: i32,
    pub agreement_id: AgreementId,
    pub event_type: AgreementEventType,
    pub timestamp: NaiveDateTime,
    pub issuer: Owner,
    pub reason: Option<String>,
    pub signature: Option<String>,
}

#[derive(Clone, Debug, Insertable)]
#[table_name = "market_agreement_event"]
pub struct NewAgreementEvent {
    pub agreement_id: AgreementId,
    pub event_type: AgreementEventType,
    pub issuer: Owner,
    pub reason: Option<String>,
}

impl AgreementEvent {
    pub fn into_client(self) -> ClientEvent {
        let agreement_id = self.agreement_id.into_client();
        let event_date = DateTime::<Utc>::from_utc(self.timestamp, Utc);
        let reason = self
            .reason
            .map(|reason| serde_json::from_str::<Reason>(&reason))
            .map(|result| result.map_err(|e| {
                log::warn!(
                    "Agreement Event with not parsable Reason in database. Error: {}. Shouldn't happen \
                     because market is responsible for rejecting invalid Reasons.", e
                )
            }).ok())
            .flatten();

        match self.event_type {
            AgreementEventType::Approved => ClientEvent {
                agreement_id,
                event_date,
                event_type: ClientEventType::AgreementApprovedEvent,
            },
            AgreementEventType::Cancelled => ClientEvent {
                agreement_id,
                event_date,
                event_type: ClientEventType::AgreementCancelledEvent { reason }
            },
            AgreementEventType::Rejected => ClientEvent {
                agreement_id,
                event_date,
                event_type: ClientEventType::AgreementRejectedEvent { reason }
            },
            AgreementEventType::Terminated => ClientEvent {
                agreement_id,
<<<<<<< HEAD
                terminator: match self.issuer {
                    Owner::Provider => AgreementTerminator::Provider,
                    Owner::Requestor => AgreementTerminator::Requestor,
                },
=======
>>>>>>> 1d369239
                event_date,
                event_type: ClientEventType::AgreementTerminatedEvent {
                    terminator: match self.issuer {
                        OwnerType::Provider => AgreementTerminator::Provider,
                        OwnerType::Requestor => AgreementTerminator::Requestor,
                    },
                    reason,
                    signature: self.signature.unwrap_or_else(|| {
                        log::warn!("AgreementTerminatedEvent without signature in database. This shouldn't happen, because \
                                    Market is responsible for signing events and rejecting invalid signatures from other markets.");
                        "".to_string()
                    }),
                }
            },
        }
    }
}<|MERGE_RESOLUTION|>--- conflicted
+++ resolved
@@ -6,13 +6,9 @@
 use crate::db::schema::market_agreement_event;
 
 use ya_client::model::market::agreement_event::AgreementTerminator;
-<<<<<<< HEAD
-use ya_client::model::market::{AgreementOperationEvent as ClientEvent, Reason};
-=======
 use ya_client::model::market::{
     AgreementEventType as ClientEventType, AgreementOperationEvent as ClientEvent, Reason,
 };
->>>>>>> 1d369239
 use ya_diesel_utils::DbTextField;
 
 #[derive(
@@ -87,18 +83,11 @@
             },
             AgreementEventType::Terminated => ClientEvent {
                 agreement_id,
-<<<<<<< HEAD
-                terminator: match self.issuer {
-                    Owner::Provider => AgreementTerminator::Provider,
-                    Owner::Requestor => AgreementTerminator::Requestor,
-                },
-=======
->>>>>>> 1d369239
                 event_date,
                 event_type: ClientEventType::AgreementTerminatedEvent {
                     terminator: match self.issuer {
-                        OwnerType::Provider => AgreementTerminator::Provider,
-                        OwnerType::Requestor => AgreementTerminator::Requestor,
+                        Owner::Provider => AgreementTerminator::Provider,
+                        Owner::Requestor => AgreementTerminator::Requestor,
                     },
                     reason,
                     signature: self.signature.unwrap_or_else(|| {
