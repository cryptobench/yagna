use chrono::{DateTime, Utc};
use metrics::counter;
use std::str::FromStr;
use std::sync::Arc;
use std::time::{Duration, Instant};

use ya_client::model::market::{proposal::Proposal as ClientProposal, reason::Reason, NewProposal};
use ya_client::model::NodeId;
use ya_market_resolver::{match_demand_offer, Match};
use ya_persistence::executor::DbExecutor;
use ya_service_api_web::middleware::Identity;

use crate::config::Config;
<<<<<<< HEAD
use crate::db::dao::{
    AgreementDao, AgreementEventsDao, NegotiationEventsDao, ProposalDao, SaveProposalError,
    TakeEventsError,
};
use crate::db::model::{
    check_transition, Agreement, AgreementEvent, AgreementId, AgreementState, AppSessionId,
    IssuerType, MarketEvent, OwnerType, Proposal,
};
use crate::db::model::{ProposalId, SubscriptionId};
use crate::db::DbResult;
use crate::matcher::{
    error::{DemandError, QueryOfferError},
    store::SubscriptionStore,
    RawProposal,
};
use crate::negotiation::error::RegenerateProposalError;
=======
use crate::db::model::check_transition;
use crate::db::{
    dao::{
        AgreementDao, AgreementEventsDao, NegotiationEventsDao, ProposalDao, SaveProposalError,
        TakeEventsError,
    },
    model::{
        Agreement, AgreementEvent, AgreementId, AgreementState, AppSessionId, Issuer, MarketEvent,
        Owner, Proposal, ProposalId, ProposalState, SubscriptionId,
    },
};
use crate::matcher::store::SubscriptionStore;
use crate::negotiation::error::{NegotiationError, ProposalValidationError};
>>>>>>> dde6dc99
use crate::negotiation::{
    error::{
        AgreementError, AgreementEventsError, GetProposalError, MatchValidationError,
        ProposalError, QueryEventsError,
    },
    notifier::NotifierError,
    EventNotifier,
};
use crate::protocol::negotiation::error::{CallerParseError, RejectProposalError};
use crate::protocol::negotiation::messages::ProposalRejected;
use crate::protocol::negotiation::{
    common as protocol_common,
    error::{
        CounterProposalError, RemoteAgreementError, RemoteProposalError, TerminateAgreementError,
    },
    messages::{AgreementTerminated, ProposalReceived},
};
use crate::utils::display::EnableDisplay;

type IsFirst = bool;

#[derive(Clone)]
pub struct CommonBroker {
    pub(super) db: DbExecutor,
    pub(super) store: SubscriptionStore,
    pub(super) negotiation_notifier: EventNotifier<SubscriptionId>,
    pub(super) session_notifier: EventNotifier<AppSessionId>,
    pub(super) agreement_notifier: EventNotifier<AgreementId>,
    pub(super) config: Arc<Config>,
}

impl CommonBroker {
    pub fn new(
        db: DbExecutor,
        store: SubscriptionStore,
        session_notifier: EventNotifier<AppSessionId>,
        config: Arc<Config>,
    ) -> CommonBroker {
        CommonBroker {
            store,
            db: db.clone(),
            negotiation_notifier: EventNotifier::new(),
            session_notifier,
            agreement_notifier: EventNotifier::new(),
            config,
        }
    }

    pub async fn unsubscribe(&self, id: &SubscriptionId) -> Result<(), NegotiationError> {
        self.negotiation_notifier.stop_notifying(id).await;

        // We can ignore error, if removing events failed, because they will be never
        // queried again and don't collide with other subscriptions.
        let _ = self
            .db
            .as_dao::<NegotiationEventsDao>()
            .remove_events(id)
            .await
            .map_err(|e| {
                log::warn!(
                    "Failed to remove events related to subscription [{}]. Error: {}.",
                    id,
                    e
                )
            });

        // TODO: remove all resources related to Proposals
        Ok(())
    }

    pub async fn counter_proposal(
        &self,
        subscription_id: &SubscriptionId,
        prev_proposal_id: &ProposalId,
        proposal: &NewProposal,
        caller_id: &NodeId,
        caller_role: Owner,
    ) -> Result<(Proposal, IsFirst), ProposalError> {
        // Check if subscription is still active.
        // Note that subscription can be unsubscribed, before we get to saving
        // Proposal to database. This seems like race conditions, but there's no
        // danger of data inconsistency. If we won't reject countering Proposal here,
        // it will be sent to Provider and his counter Proposal will be rejected later.

        let prev_proposal = self
            .get_proposal(Some(subscription_id), prev_proposal_id)
            .await?;

        self.validate_proposal(&prev_proposal, caller_id, caller_role)
            .await?;

        if prev_proposal.body.issuer == Issuer::Us {
            Err(ProposalValidationError::OwnProposal(
                prev_proposal.body.id.clone(),
            ))?;
        }

        let is_first = prev_proposal.body.prev_proposal_id.is_none();
        let new_proposal = prev_proposal.from_client(proposal)?;

        validate_match(&new_proposal, &prev_proposal)?;

        self.db
            .as_dao::<ProposalDao>()
            .save_proposal(&new_proposal)
            .await?;
        Ok((new_proposal, is_first))
    }

    pub async fn reject_proposal(
        &self,
        subs_id: Option<&SubscriptionId>,
        proposal_id: &ProposalId,
        caller_id: &NodeId,
        caller_role: Owner,
        reason: &Option<Reason>,
    ) -> Result<Proposal, RejectProposalError> {
        // Check if subscription is still active.
        // Note that subscription can be unsubscribed, before we get to saving
        // Proposal to database. This seems like race conditions, but there's no
        // danger of data inconsistency. If we won't reject countering Proposal here,
        // it will be sent to Provider and his counter Proposal will be rejected later.

        let proposal = self.get_proposal(subs_id.clone(), proposal_id).await?;

        self.validate_proposal(&proposal, caller_id, caller_role)
            .await?;

        if proposal.body.issuer == Issuer::Us && proposal_id.owner() == caller_role {
            let e = ProposalValidationError::OwnProposal(proposal.body.id.clone());
            log::warn!("{}", e);
            Err(e)?;
        }

        self.db
            .as_dao::<ProposalDao>()
            .change_proposal_state(proposal_id, ProposalState::Rejected)
            .await?;

        log::info!(
            "{:?} [{}] rejected Proposal [{}] {}.",
            caller_role,
            caller_id,
            &proposal_id,
            reason
                .as_ref()
                .map(|r| format!("with reason: {}", r))
                .unwrap_or("without reason".into()),
        );

        Ok(proposal)
    }

    pub async fn query_events(
        &self,
        subscription_id: &SubscriptionId,
        timeout: f32,
        max_events: Option<i32>,
        owner: Owner,
    ) -> Result<Vec<MarketEvent>, QueryEventsError> {
        let mut timeout = Duration::from_secs_f32(timeout.max(0.0));
        let stop_time = Instant::now() + timeout;
        let max_events = max_events.unwrap_or(self.config.events.max_events_default);

        if max_events <= 0 || max_events > self.config.events.max_events_max {
            Err(QueryEventsError::InvalidMaxEvents(
                max_events,
                self.config.events.max_events_max,
            ))?
        }

        let mut notifier = self.negotiation_notifier.listen(subscription_id);
        loop {
            let events = self
                .db
                .as_dao::<NegotiationEventsDao>()
                .take_events(subscription_id, max_events, owner)
                .await?;

            if events.len() > 0 {
                return Ok(events);
            }

            // Solves panic 'supplied instant is later than self'.
            if stop_time < Instant::now() {
                return Ok(vec![]);
            }
            timeout = stop_time - Instant::now();

            if let Err(e) = notifier.wait_for_event_with_timeout(timeout).await {
                return match e {
                    NotifierError::Timeout(_) => Ok(vec![]),
                    NotifierError::ChannelClosed(_) => {
                        Err(QueryEventsError::Internal(e.to_string()))
                    }
                    NotifierError::Unsubscribed(id) => Err(TakeEventsError::NotFound(id).into()),
                };
            }
            // Ok result means, that event with required subscription id was added.
            // We can go to next loop to get this event from db. But still we aren't sure
            // that list won't be empty, because other query_events calls can wait for the same event.
        }
    }

    pub async fn query_agreement_events(
        &self,
        session_id: &AppSessionId,
        timeout: f32,
        max_events: Option<i32>,
        after_timestamp: DateTime<Utc>,
        id: &Identity,
    ) -> Result<Vec<AgreementEvent>, AgreementEventsError> {
        let mut timeout = Duration::from_secs_f32(timeout.max(0.0));
        let stop_time = Instant::now() + timeout;
        let max_events = max_events.unwrap_or(self.config.events.max_events_default);

        if max_events <= 0 || max_events > self.config.events.max_events_max {
            Err(AgreementEventsError::InvalidMaxEvents(
                max_events,
                self.config.events.max_events_max,
            ))?
        }

        let mut agreement_notifier = self.session_notifier.listen(session_id);
        loop {
            let events = self
                .db
                .as_dao::<AgreementEventsDao>()
                .select(
                    &id.identity,
                    session_id,
                    max_events,
                    after_timestamp.naive_utc(),
                )
                .await
                .map_err(|e| AgreementEventsError::Internal(e.to_string()))?;

            if events.len() > 0 {
                counter!("market.agreements.events.queried", events.len() as u64);
                return Ok(events);
            }
            // Solves panic 'supplied instant is later than self'.
            if stop_time < Instant::now() {
                return Ok(vec![]);
            }
            timeout = stop_time - Instant::now();

            if let Err(error) = agreement_notifier
                .wait_for_event_with_timeout(timeout)
                .await
            {
                return match error {
                    NotifierError::Timeout(_) => Ok(vec![]),
                    NotifierError::ChannelClosed(_) => {
                        Err(AgreementEventsError::Internal(error.to_string()))
                    }
                    NotifierError::Unsubscribed(_) => Err(AgreementEventsError::Internal(format!(
                        "Code logic error. Shouldn't get Unsubscribe in Agreement events notifier."
                    ))),
                };
            }
            // Ok result means, that event with required sessionId id was added.
            // We can go to next loop to get this event from db. But still we aren't sure
            // that list won't be empty, because we could get notification for the same appSessionId,
            // but for different identity. Of course we don't return events for other identities,
            // so we will go to sleep again.
        }
    }

    pub async fn get_proposal(
        &self,
        subs_id: Option<&SubscriptionId>,
        id: &ProposalId,
    ) -> Result<Proposal, GetProposalError> {
        Ok(self
            .db
            .as_dao::<ProposalDao>()
            .get_proposal(&id)
            .await
            .map_err(|e| GetProposalError::Internal(id.clone(), subs_id.cloned(), e.to_string()))?
            .filter(|proposal| {
                if subs_id.is_none() {
                    return true;
                }
                let subscription_id = subs_id.unwrap();
                if &proposal.negotiation.subscription_id == subscription_id {
                    return true;
                }
                log::warn!(
                    "Getting Proposal [{}] subscription mismatch; actual: [{}] expected: [{}].",
                    id,
                    proposal.negotiation.subscription_id,
                    subscription_id,
                );
                // We use ProposalNotFound, because we don't want to leak information,
                // that such Proposal exists, but for different subscription_id.
                false
            })
            .ok_or(GetProposalError::NotFound(id.clone(), subs_id.cloned()))?)
    }

    pub async fn get_client_proposal(
        &self,
        subscription_id: Option<&SubscriptionId>,
        id: &ProposalId,
    ) -> Result<ClientProposal, GetProposalError> {
        self.get_proposal(subscription_id, id)
            .await
            .and_then(|proposal| {
                proposal
                    .into_client()
                    .map_err(|e| GetProposalError::Internal(id.clone(), None, e.to_string()))
            })
    }

    // Called locally via REST
    pub async fn terminate_agreement(
        &self,
        id: Identity,
        agreement_id: AgreementId,
        reason: Option<Reason>,
    ) -> Result<(), AgreementError> {
        let dao = self.db.as_dao::<AgreementDao>();
        let agreement = match dao
            .select_by_node(
                agreement_id.clone(),
                id.identity.clone(),
                Utc::now().naive_utc(),
            )
            .await
            .map_err(|e| AgreementError::Get(agreement_id.clone(), e))?
        {
            None => return Err(AgreementError::NotFound(agreement_id)),
            Some(agreement) => agreement,
        };

        // From now on agreement_id is invalid. Use only agreement.id
        // (which has valid owner)
        validate_transition(&agreement, AgreementState::Terminated)?;

        protocol_common::propagate_terminate_agreement(&agreement, reason.clone()).await?;

        let reason_string = CommonBroker::reason2string(&reason);

        dao.terminate(&agreement.id, reason_string, agreement.id.owner())
            .await
            .map_err(|e| AgreementError::UpdateState((&agreement.id).clone(), e))?;
        self.notify_agreement(&agreement).await;

        inc_terminate_metrics(&reason, agreement.id.owner());
        log::info!(
            "{:?} {} terminated Agreement [{}]. Reason: {}",
            agreement.id.owner(),
            &id.display(),
            &agreement.id,
            reason.display(),
        );

        // If we are Requestor we would like to be able to negotiate with the same
        // provider for the second time, so we must generate new Proposal for him.
        // Note: Regeneration failure isn't propagated to Requestor, because termination
        // succeeded at this point.
        if let OwnerType::Requestor = agreement.id.owner() {
            self.regenerate_proposal(&agreement)
                .await
                .map_err(|e| {
                    log::warn!(
                        "Failed to regenerate Proposal after Agreement [{}] termination. {}",
                        &agreement.id,
                        e
                    )
                })
                .ok();
        }
        Ok(())
    }

    fn reason2string(reason: &Option<Reason>) -> Option<String> {
        reason.as_ref().map(|reason| {
            serde_json::to_string::<Reason>(reason).unwrap_or(reason.message.to_string())
        })
    }

    // Called remotely via GSB
    pub async fn on_agreement_terminated(
        self,
        msg: AgreementTerminated,
        caller: String,
        caller_role: Owner,
    ) -> Result<(), TerminateAgreementError> {
        let caller_id = CommonBroker::parse_caller(&caller)?;
        Ok(self
            .on_agreement_terminated_inner(msg, caller_id, caller_role)
            .await?)
    }

    async fn on_agreement_terminated_inner(
        self,
        msg: AgreementTerminated,
        caller_id: NodeId,
        caller_role: Owner,
    ) -> Result<(), RemoteAgreementError> {
        let dao = self.db.as_dao::<AgreementDao>();
        let agreement_id = msg.agreement_id.clone();
        let agreement = dao
            .select(&agreement_id, None, Utc::now().naive_utc())
            .await
            .map_err(|_e| RemoteAgreementError::NotFound(agreement_id.clone()))?
            .ok_or(RemoteAgreementError::NotFound(agreement_id.clone()))?;

        let auth_id = match caller_role {
            Owner::Provider => agreement.provider_id,
            Owner::Requestor => agreement.requestor_id,
        };

        if auth_id != caller_id {
            // Don't reveal, that we know this Agreement id.
            Err(RemoteAgreementError::NotFound(agreement_id.clone()))?
        }

        let reason_string = CommonBroker::reason2string(&msg.reason);

        dao.terminate(&agreement_id, reason_string, caller_role)
            .await
            .map_err(|e| {
                log::warn!(
                    "Couldn't terminate agreement. id: {}, e: {}",
                    agreement_id,
                    e
                );
                RemoteAgreementError::InternalError(agreement_id.clone())
            })?;

        self.notify_agreement(&agreement).await;

        inc_terminate_metrics(&msg.reason, agreement.id.owner());
        log::info!(
            "Received terminate Agreement [{}] from [{}]. Reason: {}",
            &agreement_id,
            &caller_id,
            msg.reason.display(),
        );
        // If we are Requestor we would like to be able to negotiate with the same
        // provider for the second time, so we must generate new Proposal for him.
        // Note: Regeneration failure isn't propagated to Provider, because termination
        // succeeded at this point.
        if let OwnerType::Requestor = owner_type {
            self.regenerate_proposal(&agreement)
                .await
                .map_err(|e| {
                    log::warn!(
                        "Failed to regenerate Proposal after Agreement [{}] termination. {}",
                        &agreement.id,
                        e
                    )
                })
                .ok();
        }
        Ok(())
    }

    // TODO: We need more elegant solution than this. This function still returns
    //  CounterProposalError, which should be hidden in negotiation API and implementations
    //  of handlers should return RemoteProposalError.
    pub async fn on_proposal_received(
        self,
        msg: ProposalReceived,
        caller: String,
        caller_role: Owner,
    ) -> Result<(), CounterProposalError> {
        let proposal_id = msg.proposal.proposal_id.clone();
        let caller_id = CommonBroker::parse_caller(&caller)?;
        self.proposal_received(msg, caller_id, caller_role)
            .await
            .map_err(|e| CounterProposalError::Remote(e, proposal_id))
    }

    pub async fn proposal_received(
        self,
        msg: ProposalReceived,
        caller_id: NodeId,
        caller_role: Owner,
    ) -> Result<(), RemoteProposalError> {
        // Check if countered Proposal exists.
        let prev_proposal = self
            .get_proposal(None, &msg.prev_proposal_id)
            .await
            .map_err(|_e| RemoteProposalError::NotFound(msg.prev_proposal_id.clone()))?;
        let proposal = prev_proposal.from_draft(msg.proposal);
        proposal.validate_id()?;

        self.validate_proposal(&prev_proposal, &caller_id, caller_role)
            .await?;
        validate_match(&proposal, &prev_proposal)?;

        self.db
            .as_dao::<ProposalDao>()
            .save_proposal(&proposal)
            .await
            .map_err(|e| match e {
                SaveProposalError::AlreadyCountered(id) => {
                    RemoteProposalError::AlreadyCountered(id)
                }
                _ => {
                    // TODO: Don't leak our database error, but send meaningful message as response.
                    let msg = format!("Failed saving Proposal [{}]: {}", proposal.body.id, e);
                    log::warn!("{}", msg);
                    ProposalValidationError::Internal(msg).into()
                }
            })?;

        // Create Proposal Event and add it to queue (database).
        // TODO: If creating Proposal succeeds, but event can't be added, provider
        // TODO: will never answer to this Proposal. Solve problem when Event API will be available.
        let subscription_id = proposal.negotiation.subscription_id.clone();
        self.db
            .as_dao::<NegotiationEventsDao>()
            .add_proposal_event(&proposal, caller_role.swap())
            .await
            .map_err(|e| {
                // TODO: Don't leak our database error, but send meaningful message as response.
                let msg = format!("Failed adding Proposal [{}] Event: {}", proposal.body.id, e);
                log::warn!("{}", msg);
                ProposalValidationError::Internal(msg)
            })?;

        // Send channel message to wake all query_events waiting for proposals.
        self.negotiation_notifier.notify(&subscription_id).await;

        match caller_role {
            Owner::Requestor => counter!("market.proposals.requestor.received", 1),
            Owner::Provider => counter!("market.proposals.provider.received", 1),
        };
        log::info!(
            "Received counter Proposal [{}] for Proposal [{}] from [{}].",
            &proposal.body.id,
            &msg.prev_proposal_id,
            &caller_id
        );
        Ok(())
    }

    pub async fn on_proposal_rejected(
        self,
        msg: ProposalRejected,
        caller: String,
        caller_role: Owner,
    ) -> Result<(), RejectProposalError> {
        let caller_id = CommonBroker::parse_caller(&caller)?;
        self.proposal_rejected(msg, caller_id, caller_role).await
    }

    pub async fn proposal_rejected(
        self,
        msg: ProposalRejected,
        caller_id: NodeId,
        caller_role: Owner,
    ) -> Result<(), RejectProposalError> {
        let proposal = CommonBroker::reject_proposal(
            &self,
            None,
            &msg.proposal_id,
            &caller_id,
            caller_role,
            &msg.reason,
        )
        .await?;

        // Create Proposal Event and add it to queue (database).
        // TODO: If creating Proposal succeeds, but event can't be added, provider
        // TODO: will never answer to this Proposal. Solve problem when Event API will be available.
        let subscription_id = proposal.negotiation.subscription_id.clone();
        let reason = CommonBroker::reason2string(&msg.reason);
        self.db
            .as_dao::<NegotiationEventsDao>()
            .add_proposal_rejected_event(&proposal, reason)
            .await
            .map_err(|e| {
                // TODO: Don't leak our database error, but send meaningful message as response.
                let msg = format!(
                    "Failed adding Proposal [{}] Rejected Event: {}",
                    msg.proposal_id, e
                );
                log::warn!("{}", msg);
                ProposalValidationError::Internal(msg)
            })?;

        // Send channel message to wake all query_events waiting for proposals.
        self.negotiation_notifier.notify(&subscription_id).await;

        match caller_role {
            Owner::Provider => counter!("market.proposals.requestor.rejected.by-them", 1),
            Owner::Requestor => counter!("market.proposals.provider.rejected.by-them", 1),
        };

        Ok(())
    }

    pub(crate) fn parse_caller(caller: &str) -> Result<NodeId, CallerParseError> {
        NodeId::from_str(caller).map_err(|e| CallerParseError {
            caller: caller.to_string(),
            e: e.to_string(),
        })
    }

    pub async fn validate_proposal(
        &self,
        proposal: &Proposal,
        caller_id: &NodeId,
        caller_role: Owner,
    ) -> Result<(), ProposalValidationError> {
        if match caller_role {
            Owner::Provider => &proposal.negotiation.provider_id != caller_id,
            Owner::Requestor => &proposal.negotiation.requestor_id != caller_id,
        } {
            ProposalValidationError::Unauthorized(proposal.body.id.clone(), caller_id.clone());
        }

        // check Offer
        self.store.get_offer(&proposal.negotiation.offer_id).await?;

        // On Requestor side we have both Offer and Demand, but Provider has only Offers.
        if proposal.body.id.owner() == Owner::Requestor {
            self.store
                .get_demand(&proposal.negotiation.demand_id)
                .await?;
        }

        Ok(())
    }

    pub async fn notify_agreement(&self, agreement: &Agreement) {
        let session_notifier = &self.session_notifier;

        // Notify everyone waiting on Agreement events endpoint.
        if let Some(_) = &agreement.session_id {
            session_notifier.notify(&agreement.session_id.clone()).await;
        }
        // Even if session_id was not None, we want to notify everyone else,
        // that waits without specifying session_id.
        session_notifier.notify(&None).await;

        // This notifies wait_for_agreement endpoint.
        self.agreement_notifier.notify(&agreement.id).await;
    }

    pub async fn generate_proposal(&self, proposal: RawProposal) -> DbResult<()> {
        let db = self.db.clone();
        let notifier = self.negotiation_notifier.clone();

        // Add proposal to database together with Negotiation record.
        let proposal = Proposal::new_requestor(proposal.demand, proposal.offer);
        let proposal = db
            .as_dao::<ProposalDao>()
            .save_initial_proposal(proposal)
            .await?;

        log::info!(
            "New Proposal [{}] (Offer [{}], Demand [{}])",
            proposal.body.id,
            proposal.negotiation.offer_id,
            proposal.negotiation.demand_id
        );

        // Create Proposal Event and add it to queue (database).
        let subscription_id = proposal.negotiation.subscription_id.clone();
        db.as_dao::<NegotiationEventsDao>()
            .add_proposal_event(proposal, OwnerType::Requestor)
            .await?;

        // Send channel message to wake all query_events waiting for proposals.
        counter!("market.proposals.requestor.generated", 1);
        notifier.notify(&subscription_id).await;
        Ok(())
    }

    pub async fn regenerate_proposal(
        &self,
        agreement: &Agreement,
    ) -> Result<(), RegenerateProposalError> {
        let demand = self.store.get_demand(&agreement.demand_id).await?;
        let offer = self.store.get_offer(&agreement.offer_id).await?;

        self.generate_proposal(RawProposal { demand, offer })
            .await?;
        Ok(())
    }
}

pub fn validate_match(
    new_proposal: &Proposal,
    prev_proposal: &Proposal,
) -> Result<(), MatchValidationError> {
    match match_demand_offer(
        &new_proposal.body.properties,
        &new_proposal.body.constraints,
        &prev_proposal.body.properties,
        &prev_proposal.body.constraints,
    )
    .map_err(|e| MatchValidationError::MatchingFailed {
        new: new_proposal.body.id.clone(),
        prev: prev_proposal.body.id.clone(),
        error: e.to_string(),
    })? {
        Match::Yes => Ok(()),
        _ => {
            return Err(MatchValidationError::NotMatching {
                new: new_proposal.body.id.clone(),
                prev: prev_proposal.body.id.clone(),
            })
        }
    }
}

pub fn validate_transition(
    agreement: &Agreement,
    state: AgreementState,
) -> Result<(), AgreementError> {
    check_transition(agreement.state, state)
        .map_err(|e| AgreementError::UpdateState(agreement.id.clone(), e))
}

fn get_reason_code(reason: &Option<Reason>, key: &str) -> Option<String> {
    reason
        .as_ref()
        .map(|reason| {
            reason
                .extra
                .get(key)
                .map(|json| json.as_str().map(|code| code.to_string()))
        })
        .flatten()
        .flatten()
}

/// This function extract from Reason additional information about termination reason
/// and increments metric counter. Note that Reason isn't required to have any fields
/// despite 'message'.
pub fn inc_terminate_metrics(reason: &Option<Reason>, owner: Owner) {
    match owner {
        Owner::Provider => counter!("market.agreements.provider.terminated", 1),
        Owner::Requestor => counter!("market.agreements.requestor.terminated", 1),
    };

    let p_code = get_reason_code(reason, "golem.provider.code");
    let r_code = get_reason_code(reason, "golem.requestor.code");

    let reason_code = r_code.xor(p_code).unwrap_or("NotSpecified".to_string());
    match owner {
        Owner::Provider => {
            counter!("market.agreements.provider.terminated.reason", 1, "reason" => reason_code)
        }
        Owner::Requestor => {
            counter!("market.agreements.requestor.terminated.reason", 1, "reason" => reason_code)
        }
    };
}<|MERGE_RESOLUTION|>--- conflicted
+++ resolved
@@ -11,25 +11,8 @@
 use ya_service_api_web::middleware::Identity;
 
 use crate::config::Config;
-<<<<<<< HEAD
-use crate::db::dao::{
-    AgreementDao, AgreementEventsDao, NegotiationEventsDao, ProposalDao, SaveProposalError,
-    TakeEventsError,
-};
-use crate::db::model::{
-    check_transition, Agreement, AgreementEvent, AgreementId, AgreementState, AppSessionId,
-    IssuerType, MarketEvent, OwnerType, Proposal,
-};
-use crate::db::model::{ProposalId, SubscriptionId};
+use crate::db::model::check_transition;
 use crate::db::DbResult;
-use crate::matcher::{
-    error::{DemandError, QueryOfferError},
-    store::SubscriptionStore,
-    RawProposal,
-};
-use crate::negotiation::error::RegenerateProposalError;
-=======
-use crate::db::model::check_transition;
 use crate::db::{
     dao::{
         AgreementDao, AgreementEventsDao, NegotiationEventsDao, ProposalDao, SaveProposalError,
@@ -40,9 +23,13 @@
         Owner, Proposal, ProposalId, ProposalState, SubscriptionId,
     },
 };
-use crate::matcher::store::SubscriptionStore;
+use crate::matcher::{
+    error::{DemandError, QueryOfferError},
+    store::SubscriptionStore,
+    RawProposal,
+};
+use crate::negotiation::error::RegenerateProposalError;
 use crate::negotiation::error::{NegotiationError, ProposalValidationError};
->>>>>>> dde6dc99
 use crate::negotiation::{
     error::{
         AgreementError, AgreementEventsError, GetProposalError, MatchValidationError,
