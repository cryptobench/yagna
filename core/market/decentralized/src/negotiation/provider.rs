--- conflicted
+++ resolved
@@ -1,22 +1,15 @@
 use futures::stream::StreamExt;
 use std::str::FromStr;
 
-<<<<<<< HEAD
-use ya_client::model::market::event::ProviderEvent;
-use ya_client::model::market::proposal::Proposal as ClientProposal;
-use ya_client::model::NodeId;
+use ya_client::model::{
+    market::{event::ProviderEvent, Proposal as ClientProposal},
+    NodeId,
+};
 use ya_persistence::executor::DbExecutor;
 
 use crate::db::dao::{EventsDao, ProposalDao};
+use crate::db::models::{Offer as ModelOffer, ProposalId, SubscriptionId};
 use crate::db::models::{OwnerType, Proposal};
-=======
-use ya_client::model::{market::event::ProviderEvent, NodeId};
-use ya_persistence::executor::DbExecutor;
-
-use crate::db::dao::{EventsDao, ProposalDao};
-use crate::db::models::{EventError, OwnerType, Proposal};
-use crate::db::models::{Offer as ModelOffer, SubscriptionId};
->>>>>>> e365a348
 use crate::matcher::{QueryOfferError, SubscriptionStore};
 use crate::negotiation::common::CommonBroker;
 use crate::negotiation::notifier::EventNotifier;
@@ -27,10 +20,6 @@
     ProposalRejected,
 };
 use crate::protocol::negotiation::provider::NegotiationApi;
-<<<<<<< HEAD
-use crate::{db::models::Offer as ModelOffer, ProposalId, SubscriptionId};
-=======
->>>>>>> e365a348
 
 use super::errors::{NegotiationError, NegotiationInitError};
 
@@ -64,16 +53,9 @@
                     .clone()
                     .on_proposal_received(caller, msg, OwnerType::Provider)
             },
-<<<<<<< HEAD
-            move |caller: String, msg: ProposalRejected| async move { unimplemented!() },
-            move |caller: String, msg: AgreementReceived| async move { unimplemented!() },
-            move |caller: String, msg: AgreementCancelled| async move { unimplemented!() },
-=======
-            move |_caller: String, _msg: ProposalReceived| async move { unimplemented!() },
             move |_caller: String, _msg: ProposalRejected| async move { unimplemented!() },
             move |_caller: String, _msg: AgreementReceived| async move { unimplemented!() },
             move |_caller: String, _msg: AgreementCancelled| async move { unimplemented!() },
->>>>>>> e365a348
         );
 
         Ok(ProviderBroker {
@@ -99,11 +81,7 @@
         &self,
         offer_id: &SubscriptionId,
     ) -> Result<(), NegotiationError> {
-<<<<<<< HEAD
-        self.common.notifier.stop_notifying(subscription_id).await;
-=======
-        self.notifier.stop_notifying(offer_id).await;
->>>>>>> e365a348
+        self.common.notifier.stop_notifying(offer_id).await;
         Ok(())
     }
 
@@ -133,10 +111,9 @@
         timeout: f32,
         max_events: Option<i32>,
     ) -> Result<Vec<ProviderEvent>, QueryEventsError> {
-<<<<<<< HEAD
         let events = self
             .common
-            .query_events(subscription_id, timeout, max_events, OwnerType::Provider)
+            .query_events(offer_id, timeout, max_events, OwnerType::Provider)
             .await?;
 
         // Map model events to client RequestorEvent.
@@ -151,81 +128,11 @@
             .filter_map(|event| async move { event.ok() })
             .collect::<Vec<ProviderEvent>>()
             .await)
-=======
-        let mut timeout = Duration::from_secs_f32(timeout.max(0.0));
-        let stop_time = Instant::now() + timeout;
-        let max_events = max_events.unwrap_or(i32::max_value());
-
-        if max_events < 0 {
-            Err(QueryEventsError::InvalidMaxEvents(max_events))?
-        } else if max_events == 0 {
-            return Ok(vec![]);
-        }
-
-        loop {
-            let events = get_events_from_db(&self.db, offer_id, max_events).await?;
-            if events.len() > 0 {
-                return Ok(events);
-            }
-
-            // Solves panic 'supplied instant is later than self'.
-            if stop_time < Instant::now() {
-                return Ok(vec![]);
-            }
-            timeout = stop_time - Instant::now();
-
-            if let Err(error) = self
-                .notifier
-                .wait_for_event_with_timeout(offer_id, timeout)
-                .await
-            {
-                return match error {
-                    NotifierError::Timeout(_) => Ok(vec![]),
-                    NotifierError::ChannelClosed(_) => {
-                        Err(QueryEventsError::InternalError(format!("{}", error)))
-                    }
-                    NotifierError::Unsubscribed(id) => Err(QueryEventsError::Unsubscribed(id)),
-                };
-            }
-            // Ok result means, that event with required subscription id was added.
-            // We can go to next loop to get this event from db. But still we aren't sure
-            // that list won't be empty, because other query_events calls can wait for the same event.
-        }
->>>>>>> e365a348
     }
 
-<<<<<<< HEAD
     fn db(&self) -> DbExecutor {
         self.common.db.clone()
     }
-=======
-async fn get_events_from_db(
-    db: &DbExecutor,
-    offer_id: &SubscriptionId,
-    max_events: i32,
-) -> Result<Vec<ProviderEvent>, QueryEventsError> {
-    let events = db
-        .as_dao::<EventsDao>()
-        .take_events(offer_id, max_events, OwnerType::Provider)
-        .await?;
-
-    // Map model events to client RequestorEvent.
-    let results = futures::stream::iter(events)
-        .then(|event| event.into_client_provider_event(&db))
-        .collect::<Vec<Result<ProviderEvent, EventError>>>()
-        .await;
-
-    // Filter errors. Can we do something better with errors, than logging them?
-    Ok(results
-        .into_iter()
-        .inspect(|result| {
-            if let Err(error) = result {
-                log::warn!("Error converting event to client type: {}", error);
-            }
-        })
-        .filter_map(|event| event.ok())
-        .collect::<Vec<ProviderEvent>>())
->>>>>>> e365a348
 }
 
 async fn on_initial_proposal(
