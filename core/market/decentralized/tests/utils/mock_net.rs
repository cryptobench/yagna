use actix_rt::Arbiter;
use std::collections::HashMap;
use std::rc::Rc;
use std::str::FromStr;
use std::sync::{Arc, Mutex};

use ya_client::model::NodeId;
use ya_core_model::net;
use ya_core_model::net::{local as local_net, local::SendBroadcastMessage};
use ya_service_bus::{typed as bus, untyped as local_bus, Error, RpcMessage};

#[cfg(feature = "bcast-singleton")]
use super::bcast::singleton::BCastService;
use super::bcast::BCast;
#[cfg(not(feature = "bcast-singleton"))]
use super::bcast::BCastService;

#[derive(Clone)]
pub struct MockNet {
    inner: Arc<Mutex<MockNetInner>>,
}

#[derive(Default)]
struct MockNetInner {
    /// Maps NodeIds to gsb prefixes of market nodes.
    pub nodes: HashMap<NodeId, String>,
}

lazy_static::lazy_static! {
    static ref NET : MockNet = MockNet {
        inner: Arc::new(Mutex::new(MockNetInner::default()))
    };
}

impl Default for MockNet {
    fn default() -> Self {
        log::debug!("getting singleton MockNet");
        (*NET).clone()
    }
}

impl MockNet {
    pub fn bind_gsb(&self) {
        let inner = self.inner.lock().unwrap();
        inner.bind_gsb()
    }

    pub fn register_node(&self, node_id: &NodeId, prefix: &str) {
        // Only two first components
        let mut iter = prefix.split("/").fuse();
        let prefix = match (iter.next(), iter.next(), iter.next()) {
            (Some(""), Some(test_name), Some(name)) => format!("/{}/{}", test_name, name),
            _ => panic!("[MockNet] Can't register prefix {}", prefix),
        };

<<<<<<< HEAD
        self.inner
            .lock()
            .await
            .nodes
            .insert(node_id.clone(), prefix);
        Ok(())
    }

    pub fn gsb(&self) -> anyhow::Result<()> {
        let bcast = bcast::BCastService::default();
        log::info!("initializing BCast on mock net");

        let bcast_service_id = <SendBroadcastMessage<serde_json::Value> as RpcMessage>::ID;

        {
            let bcast = bcast.clone();
            let _ = bus::bind(local_net::BUS_ID, move |subscribe: local_net::Subscribe| {
                let bcast = bcast.clone();
                async move {
                    log::debug!("subscribing BCast: {:?}", subscribe);
                    bcast.add(subscribe);
                    Ok(0) // ignored id
                }
            });
        }

        {
            let bcast = bcast.clone();
            let addr = format!("{}/{}", local_net::BUS_ID, bcast_service_id);
            let resp: Rc<[u8]> = serde_json::to_vec(&Ok::<(), ()>(())).unwrap().into();
            let _ = local_bus::subscribe(&addr, move |caller: &str, _addr: &str, msg: &[u8]| {
                let resp = resp.clone();
                let bcast = bcast.clone();

                let msg_json: SendBroadcastMessage<serde_json::Value> =
                    serde_json::from_slice(msg).unwrap();
                let caller = caller.to_string();

                Arbiter::spawn(async move {
                    let msg = serde_json::to_vec(&msg_json).unwrap();
                    let topic = msg_json.topic().to_owned();
                    let endpoints = bcast.resolve(&topic);

                    log::debug!("BCasting on {} to {:?} from {}", topic, endpoints, caller);
                    for endpoint in endpoints {
                        let addr = format!("{}/{}", endpoint, bcast_service_id);
                        let _ = local_bus::send(addr.as_ref(), &caller, msg.as_ref()).await;
                    }
                });
                async move { Ok(Vec::from(resp.as_ref())) }
            });
        }

        {
            let mock_net = self.clone();
            local_bus::subscribe(FROM_BUS_ID, move |caller: &str, addr: &str, msg: &[u8]| {
                let mock_net = mock_net.clone();
                let data = Vec::from(msg);
                let caller = caller.to_string();
                let addr = addr.to_string();

                async move {
                    let (from, local_addr) = mock_net
                        .translate_address(addr)
                        .await
                        .map_err(|e| Error::GsbBadRequest(e.to_string()))?;

                    log::debug!(
                        "[MockNet] Sending message from [{}], to address [{}].",
                        &caller,
                        &local_addr
                    );
                    Ok(local_bus::send(&local_addr, &from.to_string(), &data).await?)
                }
            });
        }

        Ok(())
=======
        let mut inner = self.inner.lock().unwrap();
        inner.nodes.insert(node_id.clone(), prefix);
>>>>>>> 7e5dd326
    }

    async fn translate_address(&self, address: String) -> Result<(NodeId, String), anyhow::Error> {
        let (from_node, to_addr) = match parse_from_addr(&address) {
            Ok(v) => v,
            Err(e) => Err(Error::GsbBadRequest(e.to_string()))?,
        };

        let mut iter = to_addr.split("/").fuse();
        let dst_id = match (iter.next(), iter.next(), iter.next()) {
            (Some(""), Some("net"), Some(dst_id)) => dst_id,
            _ => panic!("[MockNet] Invalid destination address {}", to_addr),
        };

        let dest_node_id = NodeId::from_str(&dst_id)?;
        let inner = self.inner.lock().unwrap();
        let local_prefix = inner.nodes.get(&dest_node_id);

        if let Some(local_prefix) = local_prefix {
            let net_prefix = format!("/net/{}", dst_id);
            Ok((from_node, to_addr.replacen(&net_prefix, &local_prefix, 1)))
        } else {
            Err(Error::GsbFailure(format!(
                "[MockNet] Can't find destination address for endpoint [{}].",
                &address
            )))?
        }
    }
}

// TODO: all tests using this mock net implementation should be run sequentially
// because GSB router is a static singleton (shared state) and consecutive bindings
// for same addr (ie. local_net::BUS_ID) are being overwritten and only last is effective
// which means there might be interlace in BCastService instances being used
// `bcast::singleton` is a try to handle it, but unsuccessful yet
impl MockNetInner {
    pub fn bind_gsb(&self) {
        let bcast = BCastService::default();
        log::info!("initializing BCast on mock net");

        let bcast_service_id = <SendBroadcastMessage<serde_json::Value> as RpcMessage>::ID;

        let bcast1 = bcast.clone();
        let _ = bus::bind(local_net::BUS_ID, move |subscribe: local_net::Subscribe| {
            let bcast = bcast1.clone();
            async move {
                log::debug!("subscribing BCast: {:?}", subscribe);
                bcast.add(subscribe);
                Ok(0) // ignored id
            }
        });

        let addr = format!("{}/{}", local_net::BUS_ID, bcast_service_id);
        let resp: Rc<[u8]> = serde_json::to_vec(&Ok::<(), ()>(())).unwrap().into();
        let _ = local_bus::subscribe(&addr, move |caller: &str, _addr: &str, msg: &[u8]| {
            let resp = resp.clone();
            let bcast = bcast.clone();

            let msg_json: SendBroadcastMessage<serde_json::Value> =
                serde_json::from_slice(msg).unwrap();
            let caller = caller.to_string();

            let msg = serde_json::to_vec(&msg_json).unwrap();
            let topic = msg_json.topic().to_owned();
            let endpoints = bcast.resolve(&caller, &topic);

            log::debug!("BCasting on {} to {:?} from {}", topic, endpoints, caller);
            for endpoint in endpoints {
                let addr = format!("{}/{}", endpoint, bcast_service_id);
                log::debug!("BCasting on {} to {}", topic, addr);
                let caller = caller.clone();
                let msg = msg.clone();
                Arbiter::spawn(async move {
                    let _ = local_bus::send(addr.as_ref(), &caller, msg.as_ref()).await;
                });
            }
            async move { Ok(Vec::from(resp.as_ref())) }
        });

        local_bus::subscribe(FROM_BUS_ID, move |caller: &str, addr: &str, msg: &[u8]| {
            let mock_net = MockNet::default();
            let data = Vec::from(msg);
            let caller = caller.to_string();
            let addr = addr.to_string();

            async move {
                let local_addr = mock_net
                    .translate_address(addr)
                    .await
                    .map_err(|e| Error::GsbBadRequest(e.to_string()))?;

                log::debug!(
                    "[MockNet] Sending message from [{}], to address [{}].",
                    &caller,
                    &local_addr
                );
                Ok(local_bus::send(&local_addr, &caller, &data).await?)
            }
        });
    }
}

// Copied from core/net/api.rs
pub(crate) fn parse_from_addr(from_addr: &str) -> anyhow::Result<(NodeId, String)> {
    let mut it = from_addr.split("/").fuse();
    if let (Some(""), Some("from"), Some(from_node_id), Some("to"), Some(to_node_id)) =
        (it.next(), it.next(), it.next(), it.next(), it.next())
    {
        to_node_id.parse::<NodeId>()?;
        let prefix = 10 + from_node_id.len();
        let service_id = &from_addr[prefix..];
        if let Some(_) = it.next() {
            return Ok((from_node_id.parse()?, net_service(service_id)));
        }
    }
    anyhow::bail!("invalid net-from destination: {}", from_addr)
}

// Copied from core/net/api.rs
#[inline]
pub(crate) fn net_service(service: impl ToString) -> String {
    format!("{}/{}", net::BUS_ID, service.to_string())
}

pub(crate) const FROM_BUS_ID: &str = "/from";

pub fn gsb_prefixes(test_name: &str, name: &str) -> (String, String) {
    let public_gsb_prefix = format!("/{}/{}/market", test_name, name);
    let local_gsb_prefix = format!("/{}/{}/market", test_name, name);
    (public_gsb_prefix, local_gsb_prefix)
}<|MERGE_RESOLUTION|>--- conflicted
+++ resolved
@@ -53,89 +53,8 @@
             _ => panic!("[MockNet] Can't register prefix {}", prefix),
         };
 
-<<<<<<< HEAD
-        self.inner
-            .lock()
-            .await
-            .nodes
-            .insert(node_id.clone(), prefix);
-        Ok(())
-    }
-
-    pub fn gsb(&self) -> anyhow::Result<()> {
-        let bcast = bcast::BCastService::default();
-        log::info!("initializing BCast on mock net");
-
-        let bcast_service_id = <SendBroadcastMessage<serde_json::Value> as RpcMessage>::ID;
-
-        {
-            let bcast = bcast.clone();
-            let _ = bus::bind(local_net::BUS_ID, move |subscribe: local_net::Subscribe| {
-                let bcast = bcast.clone();
-                async move {
-                    log::debug!("subscribing BCast: {:?}", subscribe);
-                    bcast.add(subscribe);
-                    Ok(0) // ignored id
-                }
-            });
-        }
-
-        {
-            let bcast = bcast.clone();
-            let addr = format!("{}/{}", local_net::BUS_ID, bcast_service_id);
-            let resp: Rc<[u8]> = serde_json::to_vec(&Ok::<(), ()>(())).unwrap().into();
-            let _ = local_bus::subscribe(&addr, move |caller: &str, _addr: &str, msg: &[u8]| {
-                let resp = resp.clone();
-                let bcast = bcast.clone();
-
-                let msg_json: SendBroadcastMessage<serde_json::Value> =
-                    serde_json::from_slice(msg).unwrap();
-                let caller = caller.to_string();
-
-                Arbiter::spawn(async move {
-                    let msg = serde_json::to_vec(&msg_json).unwrap();
-                    let topic = msg_json.topic().to_owned();
-                    let endpoints = bcast.resolve(&topic);
-
-                    log::debug!("BCasting on {} to {:?} from {}", topic, endpoints, caller);
-                    for endpoint in endpoints {
-                        let addr = format!("{}/{}", endpoint, bcast_service_id);
-                        let _ = local_bus::send(addr.as_ref(), &caller, msg.as_ref()).await;
-                    }
-                });
-                async move { Ok(Vec::from(resp.as_ref())) }
-            });
-        }
-
-        {
-            let mock_net = self.clone();
-            local_bus::subscribe(FROM_BUS_ID, move |caller: &str, addr: &str, msg: &[u8]| {
-                let mock_net = mock_net.clone();
-                let data = Vec::from(msg);
-                let caller = caller.to_string();
-                let addr = addr.to_string();
-
-                async move {
-                    let (from, local_addr) = mock_net
-                        .translate_address(addr)
-                        .await
-                        .map_err(|e| Error::GsbBadRequest(e.to_string()))?;
-
-                    log::debug!(
-                        "[MockNet] Sending message from [{}], to address [{}].",
-                        &caller,
-                        &local_addr
-                    );
-                    Ok(local_bus::send(&local_addr, &from.to_string(), &data).await?)
-                }
-            });
-        }
-
-        Ok(())
-=======
         let mut inner = self.inner.lock().unwrap();
         inner.nodes.insert(node_id.clone(), prefix);
->>>>>>> 7e5dd326
     }
 
     async fn translate_address(&self, address: String) -> Result<(NodeId, String), anyhow::Error> {
@@ -222,7 +141,7 @@
             let addr = addr.to_string();
 
             async move {
-                let local_addr = mock_net
+                let (from, local_addr) = mock_net
                     .translate_address(addr)
                     .await
                     .map_err(|e| Error::GsbBadRequest(e.to_string()))?;
@@ -232,7 +151,7 @@
                     &caller,
                     &local_addr
                 );
-                Ok(local_bus::send(&local_addr, &caller, &data).await?)
+                Ok(local_bus::send(&local_addr, &from.to_string(), &data).await?)
             }
         });
     }
