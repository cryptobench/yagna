--- conflicted
+++ resolved
@@ -35,21 +35,13 @@
     let offer_id = market2.subscribe_offer(&offer, &identity2).await?;
 
     // Expect events generated on requestor market.
-<<<<<<< HEAD
-    let proposal0 = requestor::query_proposal(&market1, &demand_id).await?;
-=======
-    let events = market1
-        .requestor_engine
-        .query_events(&demand_id, 1.2, Some(5))
-        .await?;
-    let proposal0 = requestor::expect_proposal(events, 1)?;
+    let proposal0 = requestor::query_proposal(&market1, &demand_id, 1).await?;
     assert_eq!(proposal0.properties, offer.properties);
     assert_eq!(proposal0.constraints, offer.constraints);
     assert!(proposal0.proposal_id.is_some());
     assert_eq!(proposal0.issuer_id, Some(identity2.identity.to_string()));
     assert_eq!(proposal0.state, Some(State::Initial));
     assert_eq!(proposal0.prev_proposal_id, None);
->>>>>>> 8d57274f
 
     // Requestor counters initial proposal. We expect that provider will get proposal event.
     let proposal1_req = proposal0.counter_demand(sample_demand())?;
@@ -60,15 +52,7 @@
     assert_eq!(proposal1_req.prev_proposal_id, proposal0.proposal_id);
 
     // Provider receives Proposal
-<<<<<<< HEAD
-    let proposal1_prov = provider::query_proposal(&market2, &offer_id).await?;
-=======
-    let events = market2
-        .provider_engine
-        .query_events(&offer_id, 1.2, Some(5))
-        .await?;
-    let proposal1_prov = provider::expect_proposal(events, 2)?;
->>>>>>> 8d57274f
+    let proposal1_prov = provider::query_proposal(&market2, &offer_id, 2).await?;
     let proposal1_prov_id = proposal1_req_id.clone().translate(OwnerType::Provider);
 
     assert_eq!(proposal1_prov.constraints, proposal1_req.constraints);
@@ -82,7 +66,8 @@
         Some(identity1.identity.to_string()),
     );
     assert_eq!(proposal1_prov.state, Some(State::Draft));
-    assert_eq!(proposal1_prov.prev_proposal_id, None);
+    // Requestor and Provider have different initial Proposals IDs
+    assert!(proposal1_prov.prev_proposal_id.is_some());
 
     // Provider counters proposal.
     let proposal2_prov = proposal1_prov.counter_offer(sample_offer())?;
@@ -93,15 +78,7 @@
     assert_eq!(proposal2_prov.prev_proposal_id, proposal1_prov.proposal_id);
 
     // Requestor receives proposal.
-<<<<<<< HEAD
-    let proposal2_req = requestor::query_proposal(&market1, &demand_id).await?;
-=======
-    let events = market1
-        .requestor_engine
-        .query_events(&demand_id, 1.2, Some(5))
-        .await?;
-    let proposal2_req = requestor::expect_proposal(events, 3)?;
->>>>>>> 8d57274f
+    let proposal2_req = requestor::query_proposal(&market1, &demand_id, 3).await?;
     let proposal2_req_id = proposal2_id.clone().translate(OwnerType::Requestor);
 
     assert_eq!(proposal2_req.constraints, proposal2_prov.constraints);
@@ -133,15 +110,7 @@
     assert_eq!(proposal3_req.prev_proposal_id, proposal2_req.proposal_id);
 
     // Provider receives Proposal
-<<<<<<< HEAD
-    let proposal3_prov = provider::query_proposal(&market2, &offer_id).await?;
-=======
-    let events = market2
-        .provider_engine
-        .query_events(&offer_id, 1.2, Some(5))
-        .await?;
-    let proposal3_prov = provider::expect_proposal(events, 4)?;
->>>>>>> 8d57274f
+    let proposal3_prov = provider::query_proposal(&market2, &offer_id, 4).await?;
     let proposal3_prov_id = proposal3_req_id.clone().translate(OwnerType::Provider);
 
     assert_eq!(proposal3_prov.constraints, proposal3_req.constraints);
@@ -187,7 +156,7 @@
     let offer_id = market2.subscribe_offer(&sample_offer(), &identity2).await?;
 
     // REQUESTOR side.
-    let proposal0 = requestor::query_proposal(&market1, &demand_id).await?;
+    let proposal0 = requestor::query_proposal(&market1, &demand_id, 1).await?;
     let proposal0_id = proposal0.get_proposal_id()?;
 
     // Counter proposal for the first time.
@@ -211,7 +180,7 @@
     }
 
     // PROVIDER side
-    let proposal0 = provider::query_proposal(&market2, &offer_id).await?;
+    let proposal0 = provider::query_proposal(&market2, &offer_id, 2).await?;
     let proposal0_id = proposal0.get_proposal_id()?;
 
     // Counter proposal for the first time.
@@ -260,7 +229,7 @@
     let offer_id = market2.subscribe_offer(&sample_offer(), &identity2).await?;
 
     // REQUESTOR side.
-    let proposal0 = requestor::query_proposal(&market1, &demand_id).await?;
+    let proposal0 = requestor::query_proposal(&market1, &demand_id, 1).await?;
 
     let proposal1 = proposal0.counter_demand(sample_demand())?;
     let proposal1_id = market1
@@ -284,7 +253,7 @@
     }
 
     // PROVIDER side
-    let proposal0 = provider::query_proposal(&market2, &offer_id).await?;
+    let proposal0 = provider::query_proposal(&market2, &offer_id, 2).await?;
 
     let proposal1 = proposal0.counter_offer(sample_offer())?;
     let proposal1_id = market2
@@ -332,7 +301,7 @@
         .await?;
     market2.subscribe_offer(&sample_offer(), &identity2).await?;
 
-    let proposal0 = requestor::query_proposal(&market1, &demand_id).await?;
+    let proposal0 = requestor::query_proposal(&market1, &demand_id, 1).await?;
     market1.unsubscribe_demand(&demand_id, &identity1).await?;
 
     let proposal1 = proposal0.counter_demand(sample_demand())?;
@@ -372,7 +341,7 @@
         .await?;
     let offer_id = market2.subscribe_offer(&sample_offer(), &identity2).await?;
 
-    let proposal0 = requestor::query_proposal(&market1, &demand_id).await?;
+    let proposal0 = requestor::query_proposal(&market1, &demand_id, 1).await?;
     let proposal1 = proposal0.counter_demand(sample_demand())?;
     market1
         .requestor_engine
@@ -380,7 +349,7 @@
         .await?;
 
     // PROVIDER side
-    let proposal0 = provider::query_proposal(&market2, &offer_id).await?;
+    let proposal0 = provider::query_proposal(&market2, &offer_id, 2).await?;
     market2.unsubscribe_offer(&offer_id, &identity2).await?;
 
     let proposal1 = proposal0.counter_offer(sample_offer())?;
@@ -421,7 +390,7 @@
         .await?;
     let offer_id = market2.subscribe_offer(&sample_offer(), &identity2).await?;
 
-    let proposal0 = requestor::query_proposal(&market1, &demand_id).await?;
+    let proposal0 = requestor::query_proposal(&market1, &demand_id, 1).await?;
 
     // When we will counter this Proposal, Provider will have it already unsubscribed.
     market2.unsubscribe_offer(&offer_id, &identity2).await?;
@@ -511,7 +480,7 @@
         .counter_proposal(&demand_id, &proposal0_id, &proposal1)
         .await?;
 
-    let proposal2 = provider::query_proposal(&market2, &offer_id).await?;
+    let proposal2 = provider::query_proposal(&market2, &offer_id, 1).await?;
     market1.unsubscribe_demand(&demand_id, &identity1).await?;
 
     let proposal3 = proposal2.counter_offer(sample_offer())?;
@@ -591,7 +560,7 @@
         .counter_proposal(&demand_id, &proposal0_id, &proposal1)
         .await?;
 
-    let proposal2 = provider::query_proposal(&market2, &offer_id).await?;
+    let proposal2 = provider::query_proposal(&market2, &offer_id, 1).await?;
     let proposal3 = proposal2.counter_offer(not_matching_offer())?;
     let result = market2
         .provider_engine
