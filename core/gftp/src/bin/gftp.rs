--- conflicted
+++ resolved
@@ -1,4 +1,3 @@
-use actix_rt::Arbiter;
 use anyhow::Result;
 use env_logger::{Builder, Env, Target};
 use gftp::rpc::{RpcBody, RpcId, RpcMessage, RpcRequest, RpcResult, RpcStatusResult};
@@ -7,6 +6,7 @@
 use tokio::io;
 use tokio::io::AsyncBufReadExt;
 use tokio::time::Duration;
+use actix_rt::Arbiter;
 
 #[derive(StructOpt)]
 struct Args {
@@ -95,19 +95,11 @@
             gftp::upload_file(&file, &url).await?;
             RpcMessage::file_response(id, file, url).print(verbose);
             ExecMode::OneShot
-<<<<<<< HEAD
         }
         RpcRequest::Shutdown {} => {
             RpcMessage::response(id, RpcResult::Status(RpcStatusResult::Ok)).print(verbose);
             ExecMode::Shutdown
         }
-=======
-        }
-        RpcRequest::Shutdown {} => {
-            RpcMessage::response(id, RpcResult::Status(RpcStatusResult::Ok)).print(verbose);
-            ExecMode::Shutdown
-        }
->>>>>>> c600223d
     };
 
     Ok(exec_mode)
@@ -120,11 +112,6 @@
 
     loop {
         let string = match reader.read_line(&mut buffer).await {
-<<<<<<< HEAD
-            Ok(_) => mem::replace(&mut buffer, String::new()),
-            Err(_) => break,
-        };
-=======
             Ok(read) => match read {
                 0 => break,
                 _ => match buffer.trim().is_empty() {
@@ -138,7 +125,6 @@
             }
         };
 
->>>>>>> c600223d
         match serde_json::from_str::<RpcMessage>(&string) {
             Ok(msg) => {
                 let id = msg.id.clone();
